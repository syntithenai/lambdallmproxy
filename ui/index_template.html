<!DOCTYPE html>
<html lang="en">
<head>
    <meta charset="UTF-8">
    <meta name="viewport" content="width=device-width, initial-scale=1.0">
    <title>AI Search</title>
    <script src="https://accounts.google.com/gsi/client" async defer></script>
    <style>
        {{CSS_CONTENT}}
    </style>
</head>
<body>

<!-- Toast Container -->
<div id="toast-container" class="toast-container"></div>

<!-- Compact Top Bar -->
<div class="top-bar">
    <div class="top-bar-left">
        <h1 class="compact-title">AI Search</h1>
        <div class="inline-controls">
            <select id="model" name="model" class="compact-select">
                <optgroup label="Groq Models" id="groq-models">
                    <option value="groq:llama-3.1-8b-instant" selected>Llama 3.1 8B Instant</option>
                    <option value="groq:llama-3.3-70b-versatile">Llama 3.3 70B</option>
                    <option value="groq:llama-3.1-405b-reasoning">Llama 3.1 405B</option>
                    <option value="groq:mixtral-8x7b-32768">Mixtral 8x7B</option>
                </optgroup>
                <optgroup label="OpenAI Models" id="openai-models">
                    <option value="openai:gpt-4o">GPT-4o</option>
                    <option value="openai:gpt-4o-mini">GPT-4o Mini</option>
                    <option value="openai:gpt-4">GPT-4</option>
                    <option value="openai:gpt-3.5-turbo">GPT-3.5 Turbo</option>
                </optgroup>
            </select>
            <button type="button" id="sample-queries-btn" class="compact-btn sample-btn">📝 Samples</button>
            <button type="submit" id="submit-btn" class="compact-btn submit-btn" disabled>Sign in or add API key</button>
            <button type="button" id="stop-btn" class="compact-btn stop-btn" style="display: none;">Stop</button>
            <button type="button" id="continue-btn" class="compact-btn continue-btn" style="display: none;">Continue in 60s</button>
        </div>
    </div>
    <div class="top-bar-right">
        <button class="login-button" id="login-btn">
            <span id="login-text">Sign in with Google</span>
        </button>
        <button class="settings-button" id="settings-btn" title="Settings">⚙️</button>
    </div>
</div>

<<<<<<< HEAD
<!-- Settings Button -->
<button class="settings-button" id="settings-btn" title="Settings">⚙️</button>
=======
<!-- Google Button Fallback (rendered by GIS) -->
<div id="google-button-container" style="position: fixed; top: 70px; right: 20px; z-index: 1000;"></div>
>>>>>>> a55df1a0

<!-- Settings Dialog -->
<div class="settings-dialog" id="settings-dialog">
    <div class="settings-content">
        <div class="settings-header">
            <h2>Settings</h2>
            <button class="close-button" id="close-settings">×</button>
        </div>
        
        <div class="settings-section">
            <h3>API Keys</h3>
            <div>
                <div style="display: flex; align-items: center; gap: 8px;">
                    <label for="openai_api_key">OpenAI API Key:</label>
                    <button type="button" id="openai_help_button" style="background: #007bff; color: white; border: none; border-radius: 50%; width: 20px; height: 20px; font-size: 12px; cursor: pointer; display: flex; align-items: center; justify-content: center; line-height: 1;" title="Get OpenAI API Key">?</button>
                </div>
                <div style="position: relative;">
                    <input type="text" id="openai_api_key" name="openai_api_key" placeholder="sk-...">
                    <small id="openai_api_key_status" style="color: #666; font-size: 0.85em; margin-top: 4px; display: block;"></small>
                    <button type="button" id="clear_openai_api_key" style="position: absolute; right: 8px; top: 8px; background: #f8f9fa; border: 1px solid #dee2e6; border-radius: 4px; padding: 4px 8px; font-size: 0.8em; color: #6c757d; cursor: pointer; display: none;" title="Clear saved API key">Clear</button>
                </div>
            </div>
            <div>
                <div style="display: flex; align-items: center; gap: 8px;">
                    <label for="groq_api_key">Groq API Key:</label>
                    <button type="button" id="groq_help_button" style="background: #007bff; color: white; border: none; border-radius: 50%; width: 20px; height: 20px; font-size: 12px; cursor: pointer; display: flex; align-items: center; justify-content: center; line-height: 1;" title="Get Groq API Key">?</button>
                </div>
                <div style="position: relative;">
                    <input type="text" id="groq_api_key" name="groq_api_key" placeholder="gsk_...">
                    <small id="groq_api_key_status" style="color: #666; font-size: 0.85em; margin-top: 4px; display: block;"></small>
                    <button type="button" id="clear_groq_api_key" style="position: absolute; right: 8px; top: 8px; background: #f8f9fa; border: 1px solid #dee2e6; border-radius: 4px; padding: 4px 8px; font-size: 0.8em; color: #6c757d; cursor: pointer; display: none;" title="Clear saved API key">Clear</button>
                </div>
            </div>
        </div>
    </div>
</div>

<<<<<<< HEAD
<div class="form-container">
    <form id="llm-form">
        <input type="hidden" id="access_secret" name="access_secret" value="{{ACCESS_SECRET}}">
        <div id="auth-banner" class="auth-banner"></div>
        
        <div class="form-row-top">
            <h1>AI Search</h1>
            
            <div class="form-group">
                <label for="model">Model:</label>
                <select id="model" name="model">
                    <optgroup label="Groq Models" id="groq-models">
                        <option value="groq:llama-3.1-8b-instant" selected>Llama 3.1 8B Instant (Fastest)</option>
                        <option value="groq:llama-3.1-70b-versatile">Llama 3.1 70B Versatile</option>
                        <option value="groq:llama-3.1-405b-reasoning">Llama 3.1 405B Reasoning</option>
                        <option value="groq:mixtral-8x7b-32768">Mixtral 8x7B</option>
                    </optgroup>
                    <optgroup label="OpenAI Models" id="openai-models">
                        <option value="openai:gpt-4o">GPT-4o</option>
                        <option value="openai:gpt-4o-mini">GPT-4o Mini</option>
                        <option value="openai:gpt-4">GPT-4</option>
                        <option value="openai:gpt-3.5-turbo">GPT-3.5 Turbo</option>
                    </optgroup>
                </select>
            </div>

            <div class="form-group">
                <label>Search:</label>
                <div class="search-mode-group">
                    <div class="search-mode-option">
                        <input type="radio" id="search_auto" name="search_mode" value="auto" checked>
                        <label for="search_auto">Auto</label>
                    </div>
                    <div class="search-mode-option">
                        <input type="radio" id="search_force" name="search_mode" value="search">
                        <label for="search_force">Search</label>
                    </div>
                    <div class="search-mode-option">
                        <input type="radio" id="search_skip" name="search_mode" value="direct">
                        <label for="search_skip">Direct</label>
                    </div>
                </div>
            </div>
            
            <button type="submit" id="submit-btn" disabled>Sign in or add an API key</button>
=======
<!-- Persona and Questions Layout -->
<div class="persona-questions-layout hidden">
    <!-- Persona Display -->
    <div id="persona-container" class="persona-card" style="display: none;">
        <div class="persona-card-header">🎭 Persona</div>
        <div id="persona-text" class="persona-card-content"></div>
    </div>

    <!-- Research Questions Display -->
    <div id="research-questions-container" class="questions-card" style="display: none;">
        <div class="questions-card-header">🔍 Research Strategy</div>
        <div id="research-questions-text" class="questions-card-content"></div>
    </div>
</div>

<!-- Compact Form Container -->
<div class="compact-form-container">
    <form id="llm-form">
        <input type="hidden" id="access_secret" name="access_secret" value="{{ACCESS_SECRET}}">
        <script>
            // Global Lambda URL configuration
            window.LAMBDA_URL = 'https://nrw7pperjjdswbmqgmigbwsbyi0rwdqf.lambda-url.us-east-1.on.aws/';
        </script>
        
        <!-- Compact Query Input -->
        <div class="query-container">
            <textarea id="prompt" name="prompt" rows="1" required placeholder="Enter your question here..." class="auto-resize-textarea"></textarea>
>>>>>>> a55df1a0
        </div>

        <!-- Sample Queries Dropdown (positioned relative to button in top bar) -->
        <div id="sample-queries-dropdown" class="sample-dropdown" style="display: none;">
            <!-- Sample queries will be populated by JavaScript -->
        </div>
    </form>
</div>

<<<<<<< HEAD
<!-- Persona Display -->
<div id="persona-container" style="display: none; margin: 15px 0; padding: 12px 16px; background: linear-gradient(135deg, #667eea 0%, #764ba2 100%); color: white; border-radius: 8px; box-shadow: 0 2px 10px rgba(0,0,0,0.1);">
    <div style="font-weight: bold; font-size: 0.9rem; margin-bottom: 4px;">Answering as</div>
    <div id="persona-text" style="font-size: 0.95rem; line-height: 1.4;"></div>
</div>

<!-- Research Questions Display -->
<div id="research-questions-container" style="display: none; margin: 15px 0; padding: 12px 16px; background: linear-gradient(135deg, #4facfe 0%, #00f2fe 100%); color: white; border-radius: 8px; box-shadow: 0 2px 10px rgba(0,0,0,0.1);">
    <div style="font-weight: bold; font-size: 0.9rem; margin-bottom: 8px;">Research Strategy</div>
    <div id="research-questions-text" style="font-size: 0.9rem; line-height: 1.4;"></div>
=======
<!-- Compact Status Sections -->
<div class="status-sections">
    <!-- Other status cards can go here if needed -->
>>>>>>> a55df1a0
</div>

<div id="response-container" class="compact-response-container">
    <!-- Response will be displayed here -->
</div>

<<<<<<< HEAD
<script>
// Global Google OAuth variables
let googleUser = null;
let googleAccessToken = null;

// Handle API key persistence and model selection
document.addEventListener('DOMContentLoaded', function() {
    // Google OAuth configuration
    const GOOGLE_CLIENT_ID = '{{GOOGLE_CLIENT_ID}}'; // Replaced during build process

    // API key elements
    const openaiApiKeyInput = document.getElementById('openai_api_key');
    const groqApiKeyInput = document.getElementById('groq_api_key');
    const clearOpenaiButton = document.getElementById('clear_openai_api_key');
    const clearGroqButton = document.getElementById('clear_groq_api_key');
    const modelSelect = document.getElementById('model');
    const authBanner = document.getElementById('auth-banner');
    
    // Login elements
    const loginBtn = document.getElementById('login-btn');
    const loginText = document.getElementById('login-text');
    const submitBtn = document.getElementById('submit-btn');
    
    // Settings dialog elements
    const settingsBtn = document.getElementById('settings-btn');
    const settingsDialog = document.getElementById('settings-dialog');
    const closeSettingsBtn = document.getElementById('close-settings');
    
    // Model groups
    const openaiModels = document.getElementById('openai-models');
    const groqModels = document.getElementById('groq-models');
    
    // Function to update API key status
    function updateApiKeyStatus(elementId, message, color = '#6c757d') {
        const statusElement = document.getElementById(elementId);
        statusElement.textContent = message;
        statusElement.style.color = color;
    }
    
    // Auth banner helpers
    function setAuthBanner(kind, html) {
        if (!authBanner) return;
        authBanner.className = `auth-banner ${kind}`;
        authBanner.innerHTML = html;
        authBanner.style.display = 'block';
    }
    function clearAuthBanner() {
        if (!authBanner) return;
        authBanner.style.display = 'none';
        authBanner.className = 'auth-banner';
        authBanner.innerHTML = '';
    }
    
    // Google OAuth functions
    function initializeGoogleOAuth() {
        if (typeof google !== 'undefined' && google.accounts) {
            google.accounts.id.initialize({
                client_id: GOOGLE_CLIENT_ID,
                callback: handleGoogleSignIn
            });
            
            // Try to restore previous session
            const savedToken = localStorage.getItem('google_access_token');
            const savedUser = localStorage.getItem('google_user');
            if (savedToken && savedUser) {
                googleAccessToken = savedToken;
                googleUser = JSON.parse(savedUser);
                updateLoginUI(true);
                updateSubmitButton();
                updateModelAvailability();
                console.log('Restored Google session');
            }
        } else {
            console.error('Google Identity Services not loaded');
        }
    }
    
    function handleGoogleSignIn(response) {
        try {
            // Decode the JWT token to get user info
            const userInfo = parseJwt(response.credential);
            googleUser = {
                email: userInfo.email,
                name: userInfo.name,
                picture: userInfo.picture
            };
            googleAccessToken = response.credential;
            
            // Save to localStorage
            localStorage.setItem('google_access_token', googleAccessToken);
            localStorage.setItem('google_user', JSON.stringify(googleUser));
            
            updateLoginUI(true);
            updateSubmitButton();
            updateModelAvailability();
            console.log('Google sign-in successful:', googleUser.email);
        } catch (error) {
            console.error('Error handling Google sign-in:', error);
        }
    }
    
    function parseJwt(token) {
        const base64Url = token.split('.')[1];
        const base64 = base64Url.replace(/-/g, '+').replace(/_/g, '/');
        const jsonPayload = decodeURIComponent(window.atob(base64).split('').map(function(c) {
            return '%' + ('00' + c.charCodeAt(0).toString(16)).slice(-2);
        }).join(''));
        return JSON.parse(jsonPayload);
    }
    
    function updateLoginUI(isLoggedIn) {
        if (isLoggedIn && googleUser) {
            loginBtn.classList.add('logged-in');
            loginBtn.innerHTML = `
                <div class="profile-container">
                    <img src="${googleUser.picture}" alt="Profile" class="profile-picture">
                    <span class="logout-text">Logout</span>
                </div>
            `;
            setAuthBanner('ok', `
                <strong>Signed in as ${googleUser.email}</strong><br>
                <small>If your account is authorized, the server can use its own provider API keys when you leave the key fields empty.</small>
            `);
        } else {
            loginBtn.classList.remove('logged-in');
            loginBtn.innerHTML = '<span id="login-text">Sign in with Google</span>';
            setAuthBanner('warn', `
                <strong>Not signed in</strong> — Provide your own OpenAI/Groq API key in Settings to enable requests.
            `);
        }
    }
    
    function hasLocalKeyForModel() {
        const sel = modelSelect.value || '';
        const openaiKey = (openaiApiKeyInput.value || '').trim();
        const groqKey = (groqApiKeyInput.value || '').trim();
        if (sel.startsWith('openai:')) return !!openaiKey;
        if (sel.startsWith('groq:')) return !!groqKey;
        return false;
    }
    function updateSubmitButton() {
        const signedIn = !!googleAccessToken;
        const localKeyOk = hasLocalKeyForModel();
        const canSubmit = signedIn || localKeyOk;
        
        // Debug logging
        console.log('updateSubmitButton:', {
            googleAccessToken: googleAccessToken ? 'present' : 'null',
            googleUser: googleUser ? googleUser.email : 'null',
            signedIn: signedIn,
            localKeyOk: localKeyOk,
            canSubmit: canSubmit,
            savedToken: localStorage.getItem('google_access_token') ? 'present' : 'null'
        });
        
        submitBtn.disabled = !canSubmit;
        submitBtn.textContent = canSubmit ? 'Send Request' : 'Sign in or add an API key';
    }
    
    function handleLogin() {
        if (googleUser) {
            // User is logged in, so logout
            logout();
        } else {
            // User is not logged in, so show sign-in prompt
            if (typeof google !== 'undefined' && google.accounts) {
                google.accounts.id.prompt();
                // After prompt, state may change; attempt to refresh UI shortly
                setTimeout(() => { updateSubmitButton(); updateModelAvailability(); }, 1500);
            } else {
                console.error('Google Identity Services not available');
            }
        }
    }
    
    function logout() {
        googleUser = null;
        googleAccessToken = null;
        localStorage.removeItem('google_access_token');
        localStorage.removeItem('google_user');
        updateLoginUI(false);
        updateSubmitButton();
        updateModelAvailability();
        console.log('Logged out');
    }
    
    // Function to update model availability based on API keys
    function updateModelAvailability() {
        console.log('updateModelAvailability called');
        const hasOpenaiKey = !!(openaiApiKeyInput.value && openaiApiKeyInput.value.trim());
        const hasGroqKey = !!(groqApiKeyInput.value && groqApiKeyInput.value.trim());
        const signedIn = !!googleAccessToken;
        
        console.log('hasOpenaiKey:', hasOpenaiKey, 'hasGroqKey:', hasGroqKey, 'signedIn:', signedIn);
        
        // Enable/disable individual options based on available API keys, but keep them visible
        const allOptions = modelSelect.querySelectorAll('option');
        let hasAvailableOptions = false;
        let firstAvailableOption = null;
        
        allOptions.forEach(option => {
            if (!option.value) {
                // Skip empty options
                return;
            }
            
            let shouldEnable = false;
            if (option.value.startsWith('openai:')) {
                shouldEnable = hasOpenaiKey || signedIn;
                // Add visual indicator for disabled options
                option.textContent = option.textContent.replace(' (requires API key)', '');
                if (!shouldEnable) {
                    option.textContent += ' (requires API key)';
                }
            } else if (option.value.startsWith('groq:')) {
                shouldEnable = hasGroqKey || signedIn;
                // Add visual indicator for disabled options
                option.textContent = option.textContent.replace(' (requires API key)', '');
                if (!shouldEnable) {
                    option.textContent += ' (requires API key)';
                }
            }
            
            option.disabled = !shouldEnable;
            // Keep all options visible, just disable unavailable ones
            option.style.display = '';
            
            if (shouldEnable) {
                hasAvailableOptions = true;
                if (!firstAvailableOption) {
                    firstAvailableOption = option;
                }
            }
        });
        
        // If no keys and not signed in, disable the entire selector
        if (!hasAvailableOptions && !signedIn) {
            modelSelect.disabled = true;
            console.log('No API keys available, disabling model select');
        } else {
            modelSelect.disabled = false;
            console.log('API keys available, enabling model select');
            
            // Check if current selection is still valid
            const currentOption = modelSelect.querySelector(`option[value="${modelSelect.value}"]`);
            if (!currentOption || currentOption.disabled) {
                // Set default model based on available API keys
                let defaultModel = null;
                
                // Priority 1: Groq llama instant if Groq key is available (and no OpenAI key)
                if (hasGroqKey) {
                    defaultModel = 'groq:llama-3.1-8b-instant';
                // Priority 2: OpenAI gpt-4o-mini if OpenAI key is available
                } else if (hasOpenaiKey) {
                    defaultModel = 'openai:gpt-4o-mini';
                }
                 
                
                // Apply default model if available, otherwise use first available option
                if (defaultModel && modelSelect.querySelector(`option[value="${defaultModel}"]`) && 
                    !modelSelect.querySelector(`option[value="${defaultModel}"]`).disabled) {
                    modelSelect.value = defaultModel;
                    console.log('Selected default model:', defaultModel);
                } else if (firstAvailableOption) {
                    modelSelect.value = firstAvailableOption.value;
                    console.log('Selected first available model:', firstAvailableOption.value);
                }
            }
        }
    }
    
    // Load saved API keys on page load
    const savedOpenaiApiKey = localStorage.getItem('openai_api_key');
    if (savedOpenaiApiKey) {
        openaiApiKeyInput.value = savedOpenaiApiKey;
        updateApiKeyStatus('openai_api_key_status', 'Loaded from local storage', '#28a745');
        clearOpenaiButton.style.display = 'block';
    }
    
    const savedGroqApiKey = localStorage.getItem('groq_api_key');
    if (savedGroqApiKey) {
        groqApiKeyInput.value = savedGroqApiKey;
        updateApiKeyStatus('groq_api_key_status', 'Loaded from local storage', '#28a745');
        clearGroqButton.style.display = 'block';
    }
    
    // Set initial default model based on available API keys
    function setInitialDefaultModel() {
        const hasOpenaiKey = savedOpenaiApiKey && savedOpenaiApiKey.trim();
        const hasGroqKey = savedGroqApiKey && savedGroqApiKey.trim();
        
        // Only set default if no model is currently selected
        if (!modelSelect.value || modelSelect.value === '') {
            if (hasGroqKey) {
                modelSelect.value = 'groq:llama-3.1-8b-instant';
                console.log('Set initial default model to llama-3.1-8b-instant (Groq key available - prioritized for speed)');
            } else if (hasOpenaiKey) {
                modelSelect.value = 'openai:gpt-4o-mini';
                console.log('Set initial default model to gpt-4o-mini (OpenAI key available)');
            }
        }
    }
    
    // Update model availability on initial load
    updateModelAvailability();
    updateSubmitButton();
    
    // Set initial default model
    setInitialDefaultModel();
    
    // Also call it after a small delay to ensure localStorage values are set
    setTimeout(() => { updateModelAvailability(); updateSubmitButton(); }, 100);
    
    // Save OpenAI API key when it changes
    openaiApiKeyInput.addEventListener('input', function() {
        const apiKey = this.value.trim();
        if (apiKey && apiKey.trim()) {
            localStorage.setItem('openai_api_key', apiKey);
            updateApiKeyStatus('openai_api_key_status', 'Saved to local storage', '#28a745');
            clearOpenaiButton.style.display = 'block';
        } else if (!apiKey) {
            updateApiKeyStatus('openai_api_key_status', '');
            clearOpenaiButton.style.display = 'none';
        }
        updateModelAvailability();
    });
    
    // Save Groq API key when it changes
    groqApiKeyInput.addEventListener('input', function() {
        const apiKey = this.value.trim();
        if (apiKey && apiKey.trim()) {
            localStorage.setItem('groq_api_key', apiKey);
            updateApiKeyStatus('groq_api_key_status', 'Saved to local storage', '#28a745');
            clearGroqButton.style.display = 'block';
        } else if (!apiKey) {
            updateApiKeyStatus('groq_api_key_status', '');
            clearGroqButton.style.display = 'none';
        }
        updateModelAvailability();
    });
    
    // Handle clear OpenAI button
    clearOpenaiButton.addEventListener('click', function() {
        localStorage.removeItem('openai_api_key');
        openaiApiKeyInput.value = '';
        updateApiKeyStatus('openai_api_key_status', 'Cleared from local storage', '#dc3545');
        clearOpenaiButton.style.display = 'none';
        updateModelAvailability();
        setTimeout(() => {
            updateApiKeyStatus('openai_api_key_status', '');
        }, 3000);
    });
    
    // Handle clear Groq button
    clearGroqButton.addEventListener('click', function() {
        localStorage.removeItem('groq_api_key');
        groqApiKeyInput.value = '';
        updateApiKeyStatus('groq_api_key_status', 'Cleared from local storage', '#dc3545');
        clearGroqButton.style.display = 'none';
        updateModelAvailability();
        setTimeout(() => {
            updateApiKeyStatus('groq_api_key_status', '');
        }, 3000);
    });
    
    // Handle OpenAI help button
    document.getElementById('openai_help_button').addEventListener('click', function() {
        window.open('https://platform.openai.com/api-keys', '_blank');
    });
    
    // Handle Groq help button
    document.getElementById('groq_help_button').addEventListener('click', function() {
        window.open('https://console.groq.com/keys', '_blank');
    });
    
    // Settings dialog functionality
    function openSettings() {
        settingsDialog.style.display = 'block';
    }
    
    function closeSettings() {
        settingsDialog.style.display = 'none';
    }
    
    // Check if API keys are available, but don't force settings page
    function checkInitialSettings() {
        const hasOpenaiKey = localStorage.getItem('openai_api_key');
        const hasGroqKey = localStorage.getItem('groq_api_key');
        const signedIn = !!localStorage.getItem('google_access_token');
        
        // Allow user to login naturally instead of forcing settings dialog
        // User can manually open settings if needed
    }
    
    // Settings button event listeners
    settingsBtn.addEventListener('click', openSettings);
    closeSettingsBtn.addEventListener('click', closeSettings);
    
    // Login button event listener
    loginBtn.addEventListener('click', handleLogin);
    
    // Initialize Google OAuth when the page loads
    setTimeout(initializeGoogleOAuth, 1000); // Delay to ensure Google script is loaded
    
    // Close dialog when clicking outside
    settingsDialog.addEventListener('click', function(e) {
        if (e.target === settingsDialog) {
            closeSettings();
        }
    });
    
    // Close dialog with escape key
    document.addEventListener('keydown', function(e) {
        if (e.key === 'Escape' && settingsDialog.style.display === 'block') {
            closeSettings();
        }
    });
    
    // Check initial settings after everything is loaded
    checkInitialSettings();

    // Keep submit button state in sync with inputs
    modelSelect.addEventListener('change', () => { updateModelAvailability(); updateSubmitButton(); });
    openaiApiKeyInput.addEventListener('input', () => { updateModelAvailability(); updateSubmitButton(); });
    groqApiKeyInput.addEventListener('input', () => { updateModelAvailability(); updateSubmitButton(); });

    // When Tab is pressed inside the textarea, move focus to the Submit button
    const promptTextarea = document.getElementById('prompt');
    if (promptTextarea) {
        promptTextarea.addEventListener('keydown', function(e) {
            if (e.key === 'Tab' && !e.shiftKey) {
                e.preventDefault();
                // Focus the Send Request button
                if (submitBtn) {
                    submitBtn.focus();
                }
            }
        });
    }
    // Ensure button state is accurate after wiring listeners
    updateSubmitButton();
});

// Tool execution tracking
let toolExecutions = [];

function toggleToolsDetails() {
    const content = document.getElementById('expandable-tools-content');
    const icon = document.getElementById('tools-toggle-icon');
    
    if (content.style.display === 'none') {
        content.style.display = 'block';
        icon.textContent = '▲';
    } else {
        content.style.display = 'none';
        icon.textContent = '▼';
    }
}

function addToolExecution(call) {
    const execution = {
        id: call.call_id || `tool_${Date.now()}_${Math.random().toString(36).substr(2, 9)}`,
        name: call.name,
        args: call.args,
        timestamp: new Date().toLocaleTimeString(),
        result: null
    };
    
    toolExecutions.push(execution);
    updateToolsDisplay();
    
    return execution.id;
}

function addToolResult(callId, result) {
    const execution = toolExecutions.find(exec => exec.id === callId);
    if (execution) {
        execution.result = result;
        updateToolsDisplay();
    }
}

function updateToolsDisplay() {
    const section = document.getElementById('expandable-tools-section');
    const content = document.getElementById('expandable-tools-content');
    const badge = document.getElementById('tools-count-badge');
    
    // If DOM elements don't exist yet, just return (they'll be updated later)
    if (!section || !content || !badge) {
        return;
    }
    
    if (toolExecutions.length === 0) {
        section.style.display = 'none';
        return;
    }
    
    section.style.display = 'block';
    badge.textContent = toolExecutions.length;
    
    content.innerHTML = toolExecutions.map((execution, index) => `
        <div class="tool-execution" style="border-bottom: 1px solid #dee2e6; padding: 15px;">
            <div onclick="toggleToolDetails(${index})" style="cursor: pointer; display: flex; align-items: center; gap: 8px; font-weight: bold; color: #495057;">
                <span class="tool-toggle-icon">▼</span>
                🔧 ${execution.name}
                <span style="margin-left: auto; font-size: 0.9em; color: #6c757d;">${execution.timestamp}</span>
                ${execution.result ? '<span style="color: #28a745;">✅</span>' : '<span style="color: #ffc107;">⏳</span>'}
            </div>
            <div class="tool-details" style="display: none; margin-top: 10px;">
                ${execution.args && Object.keys(execution.args).length > 0 ? `
                    <div style="margin-bottom: 10px;">
                        <strong>Parameters:</strong>
                        <pre style="background: #f8f9fa; padding: 8px; border-radius: 4px; border: 1px solid #dee2e6; margin-top: 5px; overflow-x: auto; font-size: 0.9em;">${JSON.stringify(execution.args, null, 2)}</pre>
                    </div>
                ` : ''}
                ${execution.result ? `
                    <div>
                        <strong>Result:</strong>
                        <pre style="background: #f8f9fa; padding: 8px; border-radius: 4px; border: 1px solid #dee2e6; margin-top: 5px; overflow-x: auto; font-size: 0.9em; max-height: 200px; overflow-y: auto;">${typeof execution.result === 'string' ? execution.result : JSON.stringify(execution.result, null, 2)}</pre>
                    </div>
                ` : '<div style="color: #6c757d; font-style: italic;">Executing...</div>'}
            </div>
        </div>
    `).join('');
}

function toggleToolDetails(index) {
    const toolElement = document.querySelectorAll('.tool-execution')[index];
    const details = toolElement.querySelector('.tool-details');
    const icon = toolElement.querySelector('.tool-toggle-icon');
    
    if (details.style.display === 'none') {
        details.style.display = 'block';
        icon.textContent = '▲';
    } else {
        details.style.display = 'none';
        icon.textContent = '▼';
    }
}

function clearToolExecutions() {
    toolExecutions = [];
    updateToolsDisplay();
}

// Sample queries functionality
const sampleQueries = {
    'Web Search & Current Events': [
        'What are the latest developments in artificial intelligence this week?',
        'Find current news about climate change policy updates',
        'What is the current stock price of Tesla and recent news about the company?',
        'Search for recent scientific discoveries in quantum computing'
    ],
    'Mathematical & Computational': [
        'Calculate the compound interest on $10,000 invested at 7% annual rate for 15 years',
        'What is the square root of 12,345 and show me the calculation steps?',
        'Generate a multiplication table for numbers 1-12',
        'Calculate the area and perimeter of a circle with radius 8.5 meters'
    ],
    'Data Analysis & Research': [
        'Compare the population growth rates of the top 5 most populous countries',
        'What are the key differences between Python and JavaScript programming languages?',
        'Analyze the pros and cons of renewable energy sources',
        'Research the history and impact of the Internet on global communication'
    ],
    'Complex Multi-Step': [
        'Plan a 7-day itinerary for visiting Japan, including costs and recommendations',
        'Explain how to start a small business, including legal requirements and funding options',
        'Create a study plan for learning machine learning from beginner to intermediate level',
        'Design a home workout routine for someone with limited equipment and 30 minutes per day'
    ]
};

function toggleSampleQueries() {
    const dropdown = document.getElementById('sample-queries-dropdown');
    const isVisible = dropdown.style.display === 'block';
    
    if (isVisible) {
        dropdown.style.display = 'none';
    } else {
        populateSampleQueries();
        dropdown.style.display = 'block';
    }
}

function populateSampleQueries() {
    const dropdown = document.getElementById('sample-queries-dropdown');
    dropdown.innerHTML = '';
    
    Object.entries(sampleQueries).forEach(([category, queries]) => {
        const categoryDiv = document.createElement('div');
        categoryDiv.style.cssText = 'padding: 8px 12px; border-bottom: 1px solid #eee; font-weight: bold; background: #f8f9fa;';
        categoryDiv.textContent = category;
        dropdown.appendChild(categoryDiv);
        
        queries.forEach(query => {
            const queryDiv = document.createElement('div');
            queryDiv.style.cssText = 'padding: 8px 16px; cursor: pointer; border-bottom: 1px solid #f0f0f0; transition: background-color 0.2s;';
            queryDiv.textContent = query;
            
            queryDiv.addEventListener('mouseenter', () => {
                queryDiv.style.backgroundColor = '#e9ecef';
            });
            
            queryDiv.addEventListener('mouseleave', () => {
                queryDiv.style.backgroundColor = 'transparent';
            });
            
            queryDiv.addEventListener('click', () => {
                document.getElementById('prompt').value = query;
                dropdown.style.display = 'none';
            });
            
            dropdown.appendChild(queryDiv);
        });
    });
}

// Hide dropdown when clicking outside
document.addEventListener('click', function(e) {
    const dropdown = document.getElementById('sample-queries-dropdown');
    const button = document.getElementById('sample-queries-btn');
    
    if (dropdown && button && !dropdown.contains(e.target) && !button.contains(e.target)) {
        dropdown.style.display = 'none';
    }
});

// Add event listener for sample queries button
document.getElementById('sample-queries-btn').addEventListener('click', toggleSampleQueries);

document.getElementById('llm-form').addEventListener('submit', async function(e) {
    e.preventDefault();
    
    const submitBtn = document.getElementById('submit-btn');
    const responseContainer = document.getElementById('response-container');
    
    // Clear previous tool executions
    clearToolExecutions();
    
    // Disable submit button and show loading state
    submitBtn.disabled = true;
    submitBtn.textContent = 'Sending...';
    
    // Show loading message
    responseContainer.className = 'response-container loading';
    responseContainer.style.display = 'block';
    responseContainer.textContent = 'Sending request...';
    
    // Hide persona and research questions containers from previous requests
    const personaContainer = document.getElementById('persona-container');
    if (personaContainer) {
        personaContainer.style.display = 'none';
    }
    
    const researchQuestionsContainer = document.getElementById('research-questions-container');
    if (researchQuestionsContainer) {
        researchQuestionsContainer.style.display = 'none';
    }
    
    // Get the selected model to determine which API key to use
    const selectedModel = document.getElementById('model').value;
    const isGroqModel = selectedModel.startsWith('groq:');
    const isOpenaiModel = selectedModel.startsWith('openai:');
    
    // Get the appropriate API key
    let apiKey;
    if (isGroqModel) {
        apiKey = document.getElementById('groq_api_key').value;
    } else if (isOpenaiModel) {
        apiKey = document.getElementById('openai_api_key').value;
    }
    
    // Validate that we have either a local API key or a Google login (server env keys may apply)
    const hasLocalKey = apiKey && apiKey.trim();
    const isSignedIn = !!googleAccessToken;
    
    // Debug logging
    console.log('Form submission validation:', {
        apiKey: apiKey ? 'present' : 'null',
        hasLocalKey: hasLocalKey,
        googleAccessToken: googleAccessToken ? 'present' : 'null',
        isSignedIn: isSignedIn,
        googleUser: googleUser ? googleUser.email : 'null'
    });
    
    if (!hasLocalKey && !isSignedIn) {
        responseContainer.className = 'response-container response-error';
    responseContainer.textContent = 'Error: Please sign in with Google or provide an API key in Settings to proceed.';
        submitBtn.disabled = false;
        submitBtn.textContent = 'Send Request';
        return;
    }

    // Collect form data
    const searchMode = document.querySelector('input[name="search_mode"]:checked').value;
    const formData = {
        // Only include apiKey if user provided one; otherwise server may use env keys for authorized accounts
        ...(hasLocalKey ? { apiKey: apiKey } : {}),
        model: selectedModel,
        query: document.getElementById('prompt').value,
        accessSecret: document.getElementById('access_secret').value,  // Changed from access_secret to accessSecret
        searchMode: searchMode,  // Changed from search_mode to searchMode
        ...(isSignedIn ? { google_token: googleAccessToken } : {})
    };

    // Set a reasonable default timeout (90 seconds)
    const timeoutMs = 90000;

    // Create an AbortController for timeout handling
    const controller = new AbortController();
    const timeoutId = setTimeout(() => {
        controller.abort();
    }, timeoutMs);
    
    try {
    console.log('Sending request to:', '{{LAMBDA_URL}}');
        console.log('Request data:', formData);
        
        // Update loading message
        responseContainer.textContent = 'Sending request...';
        
        const response = await fetch('{{LAMBDA_URL}}', {
            method: 'POST',
            headers: {
                'Content-Type': 'application/json',
                'Accept': 'text/event-stream'  // Request streaming response
            },
            body: JSON.stringify(formData),
            mode: 'cors',
            credentials: 'omit',
            signal: controller.signal // Add timeout signal
        });
        
        // Clear the timeout since we got a response
        clearTimeout(timeoutId);
        
        console.log('Response status:', response.status);
        console.log('Response headers:', response.headers);
        
        // Check if response is streaming
        const contentType = response.headers.get('content-type');
        if (contentType && contentType.includes('text/event-stream')) {
            console.log('Handling streaming response');
            await handleStreamingResponse(response, responseContainer, controller);
            return; // Exit early for streaming
        }
        
        // Handle regular JSON response (existing logic)
        const responseData = await response.text();
        console.log('Response data:', responseData);
        
        if (response.ok) {
            // Success response - parse JSON and display enhanced response
            try {
                const jsonData = JSON.parse(responseData);
                // Use 'response' field from Lambda function, fallback to 'answer'
                const answer = jsonData.response || jsonData.answer || 'No response found';
                
                responseContainer.className = 'response-container response-success';
                responseContainer.style.fontFamily = 'inherit';
                
                // Create enhanced response with answer, search info, and results
                let responseHTML = `<div class="answer-content">${answer.replace(/\n/g, '<br>')}</div>`;
                
                // Add search summary if available
                if (jsonData.searches && jsonData.searches.length > 0) {
                    const totalResults = jsonData.searchResults ? jsonData.searchResults.length : 0;
                    const totalSearches = jsonData.searches.length;
                    
                    // Count iterations
                    const iterations = [...new Set(jsonData.searches.map(s => s.iteration))];
                    
                    responseHTML += `<div class="search-summary">
                        <h3>Search Summary</h3>
                        <p><strong>Total:</strong> ${totalResults} results from ${totalSearches} searches across ${iterations.length} iterations</p>
                    </div>`;
                    
                    // Group searches by iteration
                    const searchesByIteration = {};
                    jsonData.searches.forEach(search => {
                        if (!searchesByIteration[search.iteration]) {
                            searchesByIteration[search.iteration] = [];
                        }
                        searchesByIteration[search.iteration].push(search);
                    });
                    
                    // Display searches by iteration in expandable sections
                    responseHTML += '<div class="search-iterations">';
                    Object.keys(searchesByIteration).sort().forEach(iteration => {
                        const searches = searchesByIteration[iteration];
                        const iterationResults = searches.reduce((sum, s) => sum + s.resultsCount, 0);
                        
                        responseHTML += `<details class="iteration-section">
                            <summary><strong>Iteration ${iteration}</strong> - ${searches.length} searches, ${iterationResults} results</summary>
                            <ul class="search-list">`;
                        searches.forEach(search => {
                            responseHTML += `<li><strong>${search.query}</strong> (${search.resultsCount} results)</li>`;
                        });
                        responseHTML += '</ul></details>';
                    });
                    responseHTML += '</div>';
                }
                
                // Add search results if available
                if (jsonData.searchResults && jsonData.searchResults.length > 0) {
                    responseHTML += `<details class="search-results-section">
                        <summary><strong>Search Results</strong> (${jsonData.searchResults.length} total)</summary>
                        <div class="search-results">`;
                    
                    jsonData.searchResults.slice(0, 10).forEach((result, index) => {
                        responseHTML += `<div class="result-item">
                            <h4><a href="${result.url}" target="_blank">${result.title}</a></h4>
                            <p class="result-description">${result.description || 'No description available'}</p>
                            <p class="result-url"><small>${result.url}</small></p>
                        </div>`;
                    });
                    
                    if (jsonData.searchResults.length > 10) {
                        responseHTML += `<p><em>... and ${jsonData.searchResults.length - 10} more results</em></p>`;
                    }
                    
                    responseHTML += '</div></details>';
                }
                
                // Add debug info for full response
                responseHTML += `<details class="debug-info">
                    <summary>Full Response JSON</summary>
                    <pre>${JSON.stringify(jsonData, null, 2)}</pre>
                </details>`;
                
                responseContainer.innerHTML = responseHTML;
            } catch (parseError) {
                // If JSON parsing fails, show the raw response
                responseContainer.className = 'response-container response-success';
                responseContainer.textContent = `Success (${response.status}):\n\n${responseData}`;
            }
        } else {
            // Error response from server
            responseContainer.className = 'response-container response-error';
            responseContainer.style.fontFamily = 'monospace'; // Keep monospace for error details
            responseContainer.textContent = `Error (${response.status}):\n\n${responseData}`;
        }
    } catch (error) {
        // Clear the timeout in case of other errors
        clearTimeout(timeoutId);
        
        // Network or other errors
        console.error('Request error:', error);
        
        responseContainer.className = 'response-container response-error';
        
        if (error.name === 'AbortError') {
            // Request was aborted due to timeout
            responseContainer.textContent = `Request Timeout Error:\n\nThe request timed out after 90 seconds. The Lambda function may be taking longer than expected to process your request.\n\nYou can try:\n- Simplifying your query\n- Checking if the Lambda function is running properly\n- Trying again in a moment`;
        } else {
            // Other network or fetch errors
            responseContainer.textContent = `Network Error:\n\n${error.message}\n\nCheck browser console for more details.`;
        }
    } finally {
        // Re-enable submit button
        submitBtn.disabled = false;
        submitBtn.textContent = 'Send Request';
    }
});

/**
 * Handle streaming Server-Sent Events response
 */
async function handleStreamingResponse(response, responseContainer, controller) {
    console.log('Starting streaming response handler');
    
    // Clear and prepare response container for streaming
    responseContainer.className = 'response-container';
    responseContainer.innerHTML = `
        <div id="streaming-response" style="margin-bottom: 16px;">
            <div style="padding: 15px; background: linear-gradient(135deg, #11998e 0%, #38ef7d 100%); color: white; border-radius: 8px; margin-bottom: 10px;">
                <h3 style="margin: 0; display: flex; align-items: center; gap: 8px;">
                    <span style="font-size: 1.2em;">�</span> Final Response
                </h3>
            </div>
            <div id="final-answer" style="padding: 16px; background: #f8f9fa; border-radius: 8px; border-left: 4px solid #28a745; line-height: 1.6; color:#212529;">
                <em>Working on it… you'll see the final answer here as soon as it's ready.</em>
            </div>
        </div>
        <div id="streaming-metadata" style="margin-top: 8px; padding: 12px; background: #f8f9fa; border-radius: 8px; border: 1px solid #e9ecef;">
            <h4 style="margin: 0 0 10px 0; color: #495057; display: flex; align-items: center; gap: 8px;">
                <span>�</span> Search Summary
            </h4>
            <div id="metadata-content"></div>
            <ul id="search-summary-list" style="margin: 10px 0 0 0; padding-left: 20px;"></ul>
        </div>
        <div style="margin-top: 16px; padding: 12px; background: linear-gradient(135deg, #667eea 0%, #764ba2 100%); color: white; border-radius: 8px; box-shadow: 0 4px 15px rgba(0,0,0,0.1);">
            <h3 style="margin: 0 0 8px 0; display: flex; align-items: center; gap: 8px;">
                <span style="font-size: 1.2em;">�</span> Real-time Search Progress
            </h3>
            <div style="display:flex; align-items:center; gap:10px; justify-content:space-between; flex-wrap:wrap;">
                <div id="streaming-status" style="opacity: 0.95;">Connected! Waiting for data...</div>
                <button id="stop-button" type="button" style="background:#dc3545; color:#fff; border:none; padding:6px 10px; border-radius:6px; cursor:pointer; font-weight:600;">Stop</button>
            </div>
        </div>
        <div id="active-searches" style="margin:10px 0; padding:10px; background:#f8f9fa; border:1px solid #e9ecef; border-radius:8px; display:none;"></div>
        <div id="streaming-steps" style="margin: 10px 0 16px 0;"></div>
        <div id="full-results-tree"></div>
        
        <!-- Expandable Tools Section -->
        <div id="expandable-tools-section" style="margin-top: 20px; display: none;">
            <div onclick="toggleToolsDetails()" style="background: linear-gradient(135deg, #6c757d 0%, #495057 100%); color: white; padding: 12px; border-radius: 8px 8px 0 0; cursor: pointer; font-weight: bold; display: flex; align-items: center; gap: 8px;">
                <span id="tools-toggle-icon">▼</span> Tool Executions
                <span id="tools-count-badge" style="background: rgba(255,255,255,0.3); padding: 2px 8px; border-radius: 12px; font-size: 0.9em; margin-left: auto;">0</span>
            </div>
            <div id="expandable-tools-content" style="background: #f8f9fa; border: 1px solid #dee2e6; border-top: none; border-radius: 0 0 8px 8px; max-height: 400px; overflow-y: auto; display: none;">
                <!-- Tool executions will be dynamically added here -->
            </div>
        </div>
    `;
    
    const statusElement = document.getElementById('streaming-status');
    const stepsElement = document.getElementById('streaming-steps');
    const responseElement = document.getElementById('streaming-response');
    const answerElement = document.getElementById('final-answer');
    const metadataElement = document.getElementById('streaming-metadata');
    const metadataContent = document.getElementById('metadata-content');
    const searchSummaryList = document.getElementById('search-summary-list');
    const fullResultsTree = document.getElementById('full-results-tree');
    const stopButton = document.getElementById('stop-button');
    const activeSearchesEl = document.getElementById('active-searches');
    
    // Maintain structured state for full results tree
    const resultsState = { byIteration: {} };
    // Map of per-search digests: key `${iteration}|${term}` => { summary, links }
    const digestMap = new Map();
    // Map of per-search metadata: key `${iteration}|${term}` => { subQuestion, keywords }
    const metaMap = new Map();
    // Track active searches and countdowns
    const activeTimers = new Map(); // key -> { start, maxMs, intervalId, barInner, label }
    const SEARCH_MAX_MS = 15000; // UI estimate per-search timeout (ms)

    function ensureActiveHeaderVisible() {
        if (activeTimers.size > 0) {
            activeSearchesEl.style.display = 'block';
            if (!activeSearchesEl.__header) {
                const h = document.createElement('div');
                h.style.cssText = 'font-weight:600; color:#495057; margin-bottom:8px;';
                h.textContent = 'Active searches';
                activeSearchesEl.appendChild(h);
                activeSearchesEl.__header = h;
            }
        } else {
            activeSearchesEl.style.display = 'none';
        }
    }

    function startSearchTimer(iteration, term, index, total) {
        const key = `${iteration}|${term}`;
        if (activeTimers.has(key)) return;
        const wrap = document.createElement('div');
        wrap.style.cssText = 'margin:6px 0;';
        const label = document.createElement('div');
        label.style.cssText = 'font-size:0.9em; color:#495057; margin-bottom:4px; display:flex; justify-content:space-between; gap:8px;';
        label.innerHTML = `<span>(${index}/${total}) "${term}"</span><span class="time">${Math.round(SEARCH_MAX_MS/1000)}s</span>`;
        const bar = document.createElement('div');
        bar.style.cssText = 'height:10px; background:#e9ecef; border-radius:6px; overflow:hidden;';
        const inner = document.createElement('div');
        inner.style.cssText = 'height:100%; width:0%; background:linear-gradient(90deg, #ffda79, #f0932b); transition:width 0.2s linear;';
        bar.appendChild(inner);
        wrap.appendChild(label);
        wrap.appendChild(bar);
        activeSearchesEl.appendChild(wrap);
        ensureActiveHeaderVisible();
        const start = Date.now();
        const intervalId = setInterval(() => {
            const elapsed = Date.now() - start;
            const pct = Math.min(100, (elapsed/SEARCH_MAX_MS)*100);
            inner.style.width = pct + '%';
            const remain = Math.max(0, Math.ceil((SEARCH_MAX_MS - elapsed)/1000));
            const timeEl = label.querySelector('.time');
            if (timeEl) timeEl.textContent = `${remain}s`;
            if (elapsed >= SEARCH_MAX_MS) {
                // Mark as timed out visually but keep it until we get results or completion
                inner.style.background = 'linear-gradient(90deg, #ff6b6b, #c44569)';
                clearInterval(intervalId);
            }
        }, 200);
        activeTimers.set(key, { start, maxMs: SEARCH_MAX_MS, intervalId, barInner: inner, label, wrap });
    }

    function stopSearchTimer(iteration, term, status = 'done') {
        const key = `${iteration}|${term}`;
        const t = activeTimers.get(key);
        if (!t) return;
        if (t.intervalId) clearInterval(t.intervalId);
        // Update color based on status
        if (status === 'done') {
            t.barInner.style.width = '100%';
            t.barInner.style.background = 'linear-gradient(90deg, #2ecc71, #27ae60)';
        } else if (status === 'stopped') {
            t.barInner.style.background = 'linear-gradient(90deg, #6c757d, #495057)';
        } else if (status === 'error') {
            t.barInner.style.background = 'linear-gradient(90deg, #ff6b6b, #c44569)';
        }
        // Remove after short delay to keep feedback visible
        setTimeout(() => {
            if (t.wrap && t.wrap.parentElement) t.wrap.parentElement.removeChild(t.wrap);
            activeTimers.delete(key);
            ensureActiveHeaderVisible();
        }, 800);
    }

    function stopAllTimers(status = 'stopped') {
        for (const key of Array.from(activeTimers.keys())) {
            const [iter, term] = key.split('|');
            stopSearchTimer(iter, term, status);
        }
    }

    // Wire Stop button
    if (stopButton) {
        stopButton.addEventListener('click', () => {
            try { controller && controller.abort(); } catch {}
            stopButton.disabled = true;
            stopButton.textContent = 'Stopping...';
            statusElement.textContent = '⏹️ Stopping — no further requests will be made.';
            stopAllTimers('stopped');
        });
    }
    
    function renderResultsSection(title, results, digest, meta) {
        const details = document.createElement('details');
        details.className = 'search-results-section';
        details.open = false;
        const summary = document.createElement('summary');
        summary.innerHTML = `<strong>${title}</strong> (${results.length} total)`;
        details.appendChild(summary);
        // Sub-question heading and keywords badges
        if (meta && (meta.subQuestion || (Array.isArray(meta.keywords) && meta.keywords.length))) {
            const metaBox = document.createElement('div');
            metaBox.style.cssText = 'margin:10px 12px; padding:10px; background:#f8f9fa; border:1px solid #e9ecef; border-radius:6px;';
            if (meta.subQuestion) {
                const h = document.createElement('div');
                h.style.cssText = 'font-weight:600; color:#343a40; margin-bottom:6px;';
                h.textContent = `Sub-question: ${meta.subQuestion}`;
                metaBox.appendChild(h);
            }
            if (Array.isArray(meta.keywords) && meta.keywords.length) {
                const kwWrap = document.createElement('div');
                kwWrap.style.cssText = 'display:flex; flex-wrap:wrap; gap:6px;';
                meta.keywords.forEach(k => {
                    const badge = document.createElement('span');
                    badge.style.cssText = 'background:#e9f5ff; color:#0b6aa2; border:1px solid #b6e0fe; padding:2px 8px; border-radius:12px; font-size:0.85em;';
                    badge.textContent = k;
                    kwWrap.appendChild(badge);
                });
                metaBox.appendChild(kwWrap);
            }
            details.appendChild(metaBox);
        }
        // If we have a per-search digest summary, render it prominently at the top of this section
        if (digest && (digest.summary || (Array.isArray(digest.links) && digest.links.length))) {
            const digestBox = document.createElement('div');
            digestBox.style.cssText = 'margin:10px 12px; padding:10px; background:#fff; border-left:4px solid #007bff; border:1px solid #e9ecef; border-radius:6px;';
            if (digest.summary) {
                const p = document.createElement('div');
                p.style.cssText = 'color:#212529; line-height:1.5;';
                p.textContent = digest.summary;
                digestBox.appendChild(p);
            }
            if (Array.isArray(digest.links) && digest.links.length) {
                const ul = document.createElement('ul');
                ul.style.cssText = 'margin-top:6px;';
                digest.links.forEach(l => {
                    const li = document.createElement('li');
                    li.innerHTML = `<a href="${l.url}" target="_blank" rel="noopener noreferrer">${l.title || l.url}</a>${l.snippet ? ` — <small>${l.snippet}</small>` : ''}`;
                    ul.appendChild(li);
                });
                digestBox.appendChild(ul);
            }
            details.appendChild(digestBox);
        }
        const wrap = document.createElement('div');
        wrap.className = 'search-results';
        results.slice(0, 20).forEach(r => {
            const item = document.createElement('div');
            item.className = 'result-item';
            item.innerHTML = `
                <h4><a href="${r.url}" target="_blank" rel="noopener noreferrer">${r.title || r.url}</a></h4>
                <p class="result-description">${r.description || 'No description available'}</p>
                <p class="result-url"><small>${r.url}</small></p>
            `;
            wrap.appendChild(item);
        });
        if (results.length > 20) {
            const more = document.createElement('p');
            more.innerHTML = `<em>... and ${results.length - 20} more results</em>`;
            wrap.appendChild(more);
        }
        details.appendChild(wrap);
        return details;
    }
    
    function updateLiveSummary(searches, total) {
        metadataElement.style.display = 'block';
        const iters = [...new Set((searches || []).map(s => s.iteration))];
        metadataContent.innerHTML = `
            <div><strong>Total results so far:</strong> ${total || 0}</div>
            <div><strong>Searches performed:</strong> ${(searches || []).length} across ${iters.length} iteration(s)</div>
        `;
        // Update list of searches with counts; include placeholder for per-search LLM summaries when available
        searchSummaryList.innerHTML = '';
        (searches || []).forEach(s => {
            const li = document.createElement('li');
            li.innerHTML = `<strong>Iteration ${s.iteration}</strong>: \"${s.query}\" — ${s.resultsCount} result(s)`;
            // Sub-question heading inline
            if (s.subQuestion) {
                const sub = document.createElement('div');
                sub.style.cssText = 'margin-top:2px; color:#495057; font-size:0.9em;';
                sub.textContent = `Sub-question: ${s.subQuestion}`;
                li.appendChild(sub);
            }
            if (Array.isArray(s.keywords) && s.keywords.length) {
                const kw = document.createElement('div');
                kw.style.cssText = 'margin-top:4px; display:flex; flex-wrap:wrap; gap:6px;';
                s.keywords.forEach(k => {
                    const badge = document.createElement('span');
                    badge.style.cssText = 'background:#eef7ee; color:#226633; border:1px solid #cde7ce; padding:2px 8px; border-radius:12px; font-size:0.85em;';
                    badge.textContent = k;
                    kw.appendChild(badge);
                });
                li.appendChild(kw);
            }
            // Show per-search digest if available (from digestMap or inline summary)
            const key = `${s.iteration}|${s.query}`;
            const digest = digestMap.get(key) || (s.summary ? { summary: s.summary, links: s.links || [] } : null);
            if (digest && digest.summary) {
                const p = document.createElement('div');
                p.style.cssText = 'margin-top:4px;color:#495057;';
                p.textContent = digest.summary;
                li.appendChild(p);
                if (Array.isArray(digest.links) && digest.links.length) {
                    const ul = document.createElement('ul');
                    ul.style.marginTop = '4px';
                    digest.links.forEach(l => {
                        const li2 = document.createElement('li');
                        li2.innerHTML = `<a href="${l.url}" target="_blank" rel="noopener noreferrer">${l.title || l.url}</a>${l.snippet ? ` — <small>${l.snippet}</small>` : ''}`;
                        ul.appendChild(li2);
                    });
                    li.appendChild(ul);
                }
            }
            searchSummaryList.appendChild(li);
        });
    }

    function updateFullResultsTree() {
        // Build a closed-by-default tree grouped by iteration -> query -> results
        fullResultsTree.innerHTML = '';
        const top = document.createElement('details');
        top.open = false;
        top.className = 'search-results-section';
        const topSummary = document.createElement('summary');
        // Count total results
        let total = 0;
        Object.values(resultsState.byIteration).forEach(iter => {
            Object.values(iter).forEach(arr => total += arr.length);
        });
        topSummary.innerHTML = `<strong>Full search results</strong> (${total} total)`;
        top.appendChild(topSummary);

        const container = document.createElement('div');
        container.style.marginTop = '8px';

        Object.keys(resultsState.byIteration).sort((a,b)=>Number(a)-Number(b)).forEach(iter => {
            const iterDetails = document.createElement('details');
            iterDetails.open = false;
            const iterSummary = document.createElement('summary');
            // Count iteration total
            let iterTotal = 0;
            Object.values(resultsState.byIteration[iter]).forEach(arr => iterTotal += arr.length);
            iterSummary.innerHTML = `<strong>Iteration ${iter}</strong> (${iterTotal} results)`;
            iterDetails.appendChild(iterSummary);

            Object.keys(resultsState.byIteration[iter]).forEach(term => {
                const termResults = resultsState.byIteration[iter][term];
                // Pull digest and metadata for this iteration/term if available
                const key = `${iter}|${term}`;
                const digest = digestMap.get(key) || null;
                const meta = metaMap.get(key) || null;
                const termDetails = renderResultsSection(`\"${term}\"`, termResults, digest, meta);
                iterDetails.appendChild(termDetails);
            });

            container.appendChild(iterDetails);
        });

        top.appendChild(container);
        fullResultsTree.appendChild(top);
    }
    
    try {
        // Handle streaming response
        const reader = response.body.getReader();
        const decoder = new TextDecoder();
        let buffer = '';
        
        while (true) {
            const { done, value } = await reader.read();
            
            if (done) {
                console.log('Stream ended');
                statusElement.textContent = 'Stream completed';
                break;
            }
            
            // Decode and process chunk
            buffer += decoder.decode(value, { stream: true });
            
            // Process complete events (separated by double newlines)
            const events = buffer.split('\n\n');
            buffer = events.pop(); // Keep incomplete event in buffer
            
            for (const event of events) {
                if (!event.trim()) continue;
                
                try {
                    // Parse Server-Sent Events format
                    const lines = event.trim().split('\n');
                    let eventType = 'message';
                    let data = '';
                    
                    for (const line of lines) {
                        if (line.startsWith('event: ')) {
                            eventType = line.substring(7);
                        } else if (line.startsWith('data: ')) {
                            data = line.substring(6);
                        }
                    }
                    
                    if (!data) continue;
                    
                    const eventData = JSON.parse(data);
                    console.log('Received event:', eventType, eventData);
                    
                    // Handle different event types
                    switch (eventType) {
                        case 'search_digest':
                            {
                                const { term, iteration, summary, links, subQuestion, keywords } = eventData;
                                const key = `${iteration}|${term}`;
                                digestMap.set(key, { summary, links: Array.isArray(links) ? links : [] });
                                if (subQuestion || (Array.isArray(keywords) && keywords.length)) {
                                    metaMap.set(key, { subQuestion: subQuestion || null, keywords: Array.isArray(keywords) ? keywords : [] });
                                }
                                // Trigger a refresh of the Search Summary list (uses last known searches from metadata or previous event)
                                // We can’t access a persistent list of searches here, so rely on latest rendered summary; a full refresh will come with next search_results
                                // Optional: we could store lastSearches in closure when search_results arrives
                                if (typeof window.__lastSearches !== 'undefined') {
                                    updateLiveSummary(window.__lastSearches, undefined);
                                }
                                // Also refresh the full results tree so digest appears in the expandable section
                                updateFullResultsTree();
                            }
                            break;
                        case 'log':
                            statusElement.textContent = eventData.message || 'Processing...';
                            break;
                            
                        case 'init':
                            statusElement.textContent = `🔍 Starting search for: "${eventData.query}"`;
                            if (eventData.allowEnvFallback) {
                                const note = document.createElement('div');
                                note.style.cssText = 'margin-top:6px;color:#155724;font-size:0.9em;';
                                note.textContent = 'Note: Using server-managed API keys (authorized user).';
                                statusElement.parentElement.appendChild(note);
                            }
                            break;
                            
                        case 'persona':
                            {
                                const personaContainer = document.getElementById('persona-container');
                                const personaText = document.getElementById('persona-text');
                                if (personaContainer && personaText && eventData.persona) {
                                    personaText.textContent = eventData.persona;
                                    personaContainer.style.display = 'block';
                                }
                            }
                            break;
                            
                        case 'research_questions':
                            {
                                const researchContainer = document.getElementById('research-questions-container');
                                const researchText = document.getElementById('research-questions-text');
                                if (researchContainer && researchText && eventData.questions) {
                                    let questionsHtml = `<div style="margin-bottom: 8px;"><strong>Questions to research (${eventData.questions_needed || eventData.questions.length}):</strong></div>`;
                                    questionsHtml += '<ul style="margin: 0; padding-left: 20px;">';
                                    eventData.questions.forEach((q, i) => {
                                        questionsHtml += `<li style="margin-bottom: 4px;">${q}</li>`;
                                    });
                                    questionsHtml += '</ul>';
                                    if (eventData.reasoning) {
                                        questionsHtml += `<div style="margin-top: 8px; font-size: 0.85rem; opacity: 0.9;"><em>${eventData.reasoning}</em></div>`;
                                    }
                                    researchText.innerHTML = questionsHtml;
                                    researchContainer.style.display = 'block';
                                }
                            }
                            break;
                            
                        case 'decision':
                            {
                                const needsSearch = (eventData.decision && (eventData.decision.needsSearch ?? eventData.decision.requiresSearch)) || false;
                                const searchStrategy = needsSearch ? 'Multi-search required' : 'Direct response';
                                stepsElement.innerHTML += `
                                    <div style="margin: 10px 0; padding: 15px; background: linear-gradient(135deg, #4facfe 0%, #00f2fe 100%); color: white; border-radius: 8px; box-shadow: 0 2px 10px rgba(0,0,0,0.1);">
                                        <div style="font-weight: bold; margin-bottom: 8px; display: flex; align-items: center; gap: 8px;\">
                                            <span>🎯</span> Search Strategy: ${searchStrategy}
                                        </div>
                                        ${eventData.decision && eventData.decision.searchTerms ? `<div style=\"opacity: 0.9;\"><strong>Search Terms:</strong> ${eventData.decision.searchTerms.join(', ')}</div>` : ''}
                                    </div>
                                `;
                            }
                            break;
                            
                        case 'step':
                            if (eventData.type === 'search_iteration') {
                                stepsElement.innerHTML += `
                                    <div style="margin: 10px 0; padding: 15px; background: linear-gradient(135deg, #fa709a 0%, #fee140 100%); color: white; border-radius: 8px; box-shadow: 0 2px 10px rgba(0,0,0,0.1);">
                                        <div style="font-weight: bold; display: flex; align-items: center; gap: 8px;">
                                            <span>🔄</span> Iteration ${eventData.iteration}: ${eventData.message}
                                        </div>
                                    </div>
                                `;
                            } else {
                                statusElement.textContent = eventData.message;
                            }
                            break;
                            
                        case 'search':
                            statusElement.textContent = `🔍 Searching (${eventData.searchIndex}/${eventData.totalSearches}): "${eventData.term}"`;
                            // Start a countdown bar for this active search
                            startSearchTimer(eventData.iteration, eventData.term, eventData.searchIndex, eventData.totalSearches);
                            break;
                            
                        case 'search_results':
                            {
                                const { term, iteration, resultsCount, results, cumulativeResultsCount, allResults, searches, subQuestion, keywords } = eventData;
                                // Ignore initial empty placeholder snapshot to avoid a "null" entry
                                if (term === null || (resultsCount === 0 && iteration === 0)) {
                                    updateLiveSummary(searches || [], cumulativeResultsCount || 0);
                                    break;
                                }

                                stepsElement.innerHTML += `
                                    <div style=\"margin: 5px 0; padding: 12px; background: linear-gradient(135deg, #a8edea 0%, #fed6e3 100%); border-radius: 6px; box-shadow: 0 1px 5px rgba(0,0,0,0.1);\">
                                        <div style=\"display: flex; align-items: center; gap: 8px; font-weight: 500;\">
                                            <span style=\"color: #28a745;\">✅</span>
                                            <span>\"${term}\"</span>
                                            <span style=\"background: rgba(255,255,255,0.8); padding: 2px 8px; border-radius: 12px; font-size: 0.9em; color: #333;\">
                                                ${resultsCount} results (total ${cumulativeResultsCount || 0})
                                            </span>
                                        </div>
                                    </div>
                                `;
                                statusElement.textContent = `📥 Received ${resultsCount} result(s) for "${term}" (iteration ${iteration}) — total ${cumulativeResultsCount || 0}`;

                                // Update structured state for the full results tree
                                if (!resultsState.byIteration[iteration]) resultsState.byIteration[iteration] = {};
                                resultsState.byIteration[iteration][term] = Array.isArray(results) ? results : [];
                                // Store metadata for this term
                                const metaKey = `${iteration}|${term}`;
                                metaMap.set(metaKey, { subQuestion: subQuestion || null, keywords: Array.isArray(keywords) ? keywords : [] });

                                // Mark this search timer as done
                                stopSearchTimer(iteration, term, 'done');

                                // Update summary and full tree
                                // Keep last searches for digest refresh convenience
                                window.__lastSearches = searches || [];
                                updateLiveSummary(window.__lastSearches, cumulativeResultsCount || 0);
                                updateFullResultsTree();
                            }
                            break;
                            
                        case 'continuation':
                            const continueGradient = eventData.shouldContinue ? 
                                'linear-gradient(135deg, #ffecd2 0%, #fcb69f 100%)' : 
                                'linear-gradient(135deg, #a8e6cf 0%, #dcedc1 100%)';
                            stepsElement.innerHTML += `
                                <div style="margin: 10px 0; padding: 15px; background: ${continueGradient}; border-radius: 8px; box-shadow: 0 2px 10px rgba(0,0,0,0.1);">
                                    <div style="font-weight: bold; margin-bottom: 8px; display: flex; align-items: center; gap: 8px;">
                                        <span>${eventData.shouldContinue ? '🔄' : '✋'}</span>
                                        ${eventData.shouldContinue ? 'Continuing:' : 'Stopping:'}
                                    </div>
                                    <div style="opacity: 0.8;">${eventData.reasoning}</div>
                                </div>
                            `;
                            break;
                            
                        case 'final_response':
                            statusElement.textContent = '✅ Search completed! Displaying final response...';
                            if (stopButton) { stopButton.disabled = true; stopButton.textContent = 'Done'; }
                            stopAllTimers('done');
                            answerElement.innerHTML = `<div style="white-space: pre-wrap; line-height: 1.7;">${eventData.response}</div>`;
                            // Keep metadata visible and updated
                            metadataContent.innerHTML = `
                                <div style="display: grid; grid-template-columns: repeat(auto-fit, minmax(200px, 1fr)); gap: 15px;">
                                    <div style="background: white; padding: 12px; border-radius: 6px; border-left: 4px solid #007bff;">
                                        <div style="font-weight: bold; color: #007bff; margin-bottom: 4px;">Total Results</div>
                                        <div style="font-size: 1.2em; color: #333;">${eventData.totalResults}</div>
                                    </div>
                                    <div style="background: white; padding: 12px; border-radius: 6px; border-left: 4px solid #28a745;">
                                        <div style="font-weight: bold; color: #28a745; margin-bottom: 4px;">Search Iterations</div>
                                        <div style="font-size: 1.2em; color: #333;">${eventData.searchIterations}</div>
                                    </div>
                                    <div style="background: white; padding: 12px; border-radius: 6px; border-left: 4px solid #ffc107;">
                                        <div style="font-weight: bold; color: #ffc107; margin-bottom: 4px;">Completed</div>
                                        <div style="font-size: 1.1em; color: #333;">${new Date(eventData.timestamp).toLocaleTimeString()}</div>
                                    </div>
                                </div>
                            `;
                            metadataElement.style.display = 'block';
                            break;
                            
                        case 'final_answer':
                            statusElement.textContent = '✅ Search completed! Displaying final answer...';
                            if (stopButton) { stopButton.disabled = true; stopButton.textContent = 'Done'; }
                            stopAllTimers('done');
                            answerElement.innerHTML = `<div style="white-space: pre-wrap; line-height: 1.7;">${eventData.content}</div>`;
                            responseContainer.className = 'response-container response-success';
                            break;
                            
                        case 'complete':
                            statusElement.textContent = `✅ Complete! Total time: ${Math.round(eventData.executionTime)}ms`;
                            responseContainer.className = 'response-container response-success';
                            if (stopButton) { stopButton.disabled = true; stopButton.textContent = 'Done'; }
                            stopAllTimers('done');
                            // Ensure the full results tree reflects the final snapshot
                            if (Array.isArray(eventData.allResults) && eventData.allResults.length) {
                                // If we never received structured iterations, fall back to a flat section
                                const hasStructure = Object.keys(resultsState.byIteration).length > 0;
                                if (!hasStructure) {
                                    resultsState.byIteration[1] = { 'All results': eventData.allResults };
                                }
                                updateFullResultsTree();
                            }
                            break;
                        
                        case 'tools':
                            {
                                const { iteration, pending, calls } = eventData;
                                const toolsHtml = calls.map(call => `
                                    <div style="background: #e8f4fd; border: 1px solid #91c7ec; border-radius: 6px; padding: 8px; margin: 4px 0;">
                                        <strong>🔧 ${call.name}</strong>
                                        ${call.args && Object.keys(call.args).length > 0 ? 
                                            `<div style="margin-top: 4px; font-family: monospace; font-size: 0.9em; color: #666;">
                                                ${JSON.stringify(call.args, null, 2).slice(0, 200)}${Object.keys(call.args).length > 0 && JSON.stringify(call.args).length > 200 ? '...' : ''}
                                            </div>` 
                                            : ''
                                        }
                                    </div>
                                `).join('');
                                
                                // Add each tool call to the expandable tools section
                                calls.forEach(call => {
                                    addToolExecution(call);
                                });
                                
                                stepsElement.innerHTML += `
                                    <div style="margin: 10px 0; padding: 12px; background: linear-gradient(135deg, #667eea 0%, #764ba2 100%); border-radius: 8px; color: white;">
                                        <div style="font-weight: bold; margin-bottom: 8px; display: flex; align-items: center; gap: 8px;">
                                            <span>⚙️</span> Tool Execution (Iteration ${iteration}) - ${pending} tool${pending !== 1 ? 's' : ''}
                                        </div>
                                        ${toolsHtml}
                                    </div>
                                `;
                            }
                            break;
                            
                        case 'tool_result':
                            {
                                const { call_id, name, args, output, iteration } = eventData;
                                // Find the corresponding tool call in the DOM and update it with results
                                const displayOutput = typeof output === 'string' ? output : JSON.stringify(output);
                                const truncatedOutput = displayOutput.length > 300 ? displayOutput.substring(0, 300) + '...' : displayOutput;
                                
                                // Add result to the expandable tools section
                                if (call_id) {
                                    addToolResult(call_id, output);
                                }
                                
                                stepsElement.innerHTML += `
                                    <div style="margin: 5px 0 5px 20px; padding: 10px; background: #f0f9ff; border: 1px solid #0ea5e9; border-radius: 6px;">
                                        <div style="font-weight: bold; color: #0369a1; margin-bottom: 6px; display: flex; align-items: center; gap: 6px;">
                                            <span>✅</span> ${name} Result
                                        </div>
                                        <div style="font-family: monospace; font-size: 0.9em; background: white; padding: 8px; border-radius: 4px; border: 1px solid #e0e7ff; white-space: pre-wrap; word-break: break-word;">
${truncatedOutput}
                                        </div>
                                    </div>
                                `;
                            }
                            break;
                            
                        case 'final_answer':
                            statusElement.textContent = '✅ Analysis completed! Displaying final answer...';
                            if (stopButton) { stopButton.disabled = true; stopButton.textContent = 'Done'; }
                            stopAllTimers('done');
                            answerElement.innerHTML = `<div style="white-space: pre-wrap; line-height: 1.7;">${eventData.content}</div>`;
                            responseContainer.className = 'response-container response-success';
                            break;
                            
                        case 'error':
                            statusElement.textContent = `❌ Error: ${eventData.error}`;
                            responseContainer.className = 'response-container response-error';
                            if (stopButton) { stopButton.disabled = true; stopButton.textContent = 'Error'; }
                            stopAllTimers('error');
                            stepsElement.innerHTML += `
                                <div style="margin: 10px 0; padding: 15px; background: linear-gradient(135deg, #ff9a9e 0%, #fecfef 100%); border-radius: 8px; color: #721c24;">
                                    <div style="font-weight: bold; margin-bottom: 8px; display: flex; align-items: center; gap: 8px;">
                                        <span>❌</span> Error Occurred
                                    </div>
                                    <div>${eventData.error}</div>
                                </div>
                            `;
                            break;
                    }
                    
                } catch (parseError) {
                    console.error('Error parsing event:', parseError, event);
                }
            }
        }
        
    } catch (streamError) {
        console.error('Streaming error:', streamError);
        if (stopButton) { stopButton.disabled = true; stopButton.textContent = 'Stopped'; }
        stopAllTimers('stopped');
        if (streamError.name === 'AbortError') {
            statusElement.textContent = '⏹️ Stopped by user. Partial results are shown above.';
            // Keep existing partial results visible without switching to error theme
            responseContainer.className = 'response-container';
        } else {
            statusElement.textContent = `❌ Streaming Error: ${streamError.message}`;
            responseContainer.className = 'response-container response-error';
        }
    }
}
=======
<!-- JavaScript Modules -->
<!-- JavaScript Modules -->
<script src="https://cdn.jsdelivr.net/npm/marked/marked.min.js"></script>
<script src="js/utils.js"></script>
<script src="js/auth.js"></script>
<script src="js/settings.js"></script>
<script src="js/samples.js"></script>
<!-- Modular Architecture -->
<script src="js/state-manager.js"></script>
<script src="js/toast-manager.js"></script>
<script src="js/error-handler.js"></script>
<script src="js/ui-manager.js"></script>
<script src="js/countdown-timer.js"></script>
<!-- Main Application -->
<script src="js/main.js"></script>
>>>>>>> a55df1a0


</body>
</html><|MERGE_RESOLUTION|>--- conflicted
+++ resolved
@@ -47,13 +47,8 @@
     </div>
 </div>
 
-<<<<<<< HEAD
-<!-- Settings Button -->
-<button class="settings-button" id="settings-btn" title="Settings">⚙️</button>
-=======
 <!-- Google Button Fallback (rendered by GIS) -->
 <div id="google-button-container" style="position: fixed; top: 70px; right: 20px; z-index: 1000;"></div>
->>>>>>> a55df1a0
 
 <!-- Settings Dialog -->
 <div class="settings-dialog" id="settings-dialog">
@@ -91,53 +86,6 @@
     </div>
 </div>
 
-<<<<<<< HEAD
-<div class="form-container">
-    <form id="llm-form">
-        <input type="hidden" id="access_secret" name="access_secret" value="{{ACCESS_SECRET}}">
-        <div id="auth-banner" class="auth-banner"></div>
-        
-        <div class="form-row-top">
-            <h1>AI Search</h1>
-            
-            <div class="form-group">
-                <label for="model">Model:</label>
-                <select id="model" name="model">
-                    <optgroup label="Groq Models" id="groq-models">
-                        <option value="groq:llama-3.1-8b-instant" selected>Llama 3.1 8B Instant (Fastest)</option>
-                        <option value="groq:llama-3.1-70b-versatile">Llama 3.1 70B Versatile</option>
-                        <option value="groq:llama-3.1-405b-reasoning">Llama 3.1 405B Reasoning</option>
-                        <option value="groq:mixtral-8x7b-32768">Mixtral 8x7B</option>
-                    </optgroup>
-                    <optgroup label="OpenAI Models" id="openai-models">
-                        <option value="openai:gpt-4o">GPT-4o</option>
-                        <option value="openai:gpt-4o-mini">GPT-4o Mini</option>
-                        <option value="openai:gpt-4">GPT-4</option>
-                        <option value="openai:gpt-3.5-turbo">GPT-3.5 Turbo</option>
-                    </optgroup>
-                </select>
-            </div>
-
-            <div class="form-group">
-                <label>Search:</label>
-                <div class="search-mode-group">
-                    <div class="search-mode-option">
-                        <input type="radio" id="search_auto" name="search_mode" value="auto" checked>
-                        <label for="search_auto">Auto</label>
-                    </div>
-                    <div class="search-mode-option">
-                        <input type="radio" id="search_force" name="search_mode" value="search">
-                        <label for="search_force">Search</label>
-                    </div>
-                    <div class="search-mode-option">
-                        <input type="radio" id="search_skip" name="search_mode" value="direct">
-                        <label for="search_skip">Direct</label>
-                    </div>
-                </div>
-            </div>
-            
-            <button type="submit" id="submit-btn" disabled>Sign in or add an API key</button>
-=======
 <!-- Persona and Questions Layout -->
 <div class="persona-questions-layout hidden">
     <!-- Persona Display -->
@@ -165,7 +113,6 @@
         <!-- Compact Query Input -->
         <div class="query-container">
             <textarea id="prompt" name="prompt" rows="1" required placeholder="Enter your question here..." class="auto-resize-textarea"></textarea>
->>>>>>> a55df1a0
         </div>
 
         <!-- Sample Queries Dropdown (positioned relative to button in top bar) -->
@@ -175,1576 +122,15 @@
     </form>
 </div>
 
-<<<<<<< HEAD
-<!-- Persona Display -->
-<div id="persona-container" style="display: none; margin: 15px 0; padding: 12px 16px; background: linear-gradient(135deg, #667eea 0%, #764ba2 100%); color: white; border-radius: 8px; box-shadow: 0 2px 10px rgba(0,0,0,0.1);">
-    <div style="font-weight: bold; font-size: 0.9rem; margin-bottom: 4px;">Answering as</div>
-    <div id="persona-text" style="font-size: 0.95rem; line-height: 1.4;"></div>
-</div>
-
-<!-- Research Questions Display -->
-<div id="research-questions-container" style="display: none; margin: 15px 0; padding: 12px 16px; background: linear-gradient(135deg, #4facfe 0%, #00f2fe 100%); color: white; border-radius: 8px; box-shadow: 0 2px 10px rgba(0,0,0,0.1);">
-    <div style="font-weight: bold; font-size: 0.9rem; margin-bottom: 8px;">Research Strategy</div>
-    <div id="research-questions-text" style="font-size: 0.9rem; line-height: 1.4;"></div>
-=======
 <!-- Compact Status Sections -->
 <div class="status-sections">
     <!-- Other status cards can go here if needed -->
->>>>>>> a55df1a0
 </div>
 
 <div id="response-container" class="compact-response-container">
     <!-- Response will be displayed here -->
 </div>
 
-<<<<<<< HEAD
-<script>
-// Global Google OAuth variables
-let googleUser = null;
-let googleAccessToken = null;
-
-// Handle API key persistence and model selection
-document.addEventListener('DOMContentLoaded', function() {
-    // Google OAuth configuration
-    const GOOGLE_CLIENT_ID = '{{GOOGLE_CLIENT_ID}}'; // Replaced during build process
-
-    // API key elements
-    const openaiApiKeyInput = document.getElementById('openai_api_key');
-    const groqApiKeyInput = document.getElementById('groq_api_key');
-    const clearOpenaiButton = document.getElementById('clear_openai_api_key');
-    const clearGroqButton = document.getElementById('clear_groq_api_key');
-    const modelSelect = document.getElementById('model');
-    const authBanner = document.getElementById('auth-banner');
-    
-    // Login elements
-    const loginBtn = document.getElementById('login-btn');
-    const loginText = document.getElementById('login-text');
-    const submitBtn = document.getElementById('submit-btn');
-    
-    // Settings dialog elements
-    const settingsBtn = document.getElementById('settings-btn');
-    const settingsDialog = document.getElementById('settings-dialog');
-    const closeSettingsBtn = document.getElementById('close-settings');
-    
-    // Model groups
-    const openaiModels = document.getElementById('openai-models');
-    const groqModels = document.getElementById('groq-models');
-    
-    // Function to update API key status
-    function updateApiKeyStatus(elementId, message, color = '#6c757d') {
-        const statusElement = document.getElementById(elementId);
-        statusElement.textContent = message;
-        statusElement.style.color = color;
-    }
-    
-    // Auth banner helpers
-    function setAuthBanner(kind, html) {
-        if (!authBanner) return;
-        authBanner.className = `auth-banner ${kind}`;
-        authBanner.innerHTML = html;
-        authBanner.style.display = 'block';
-    }
-    function clearAuthBanner() {
-        if (!authBanner) return;
-        authBanner.style.display = 'none';
-        authBanner.className = 'auth-banner';
-        authBanner.innerHTML = '';
-    }
-    
-    // Google OAuth functions
-    function initializeGoogleOAuth() {
-        if (typeof google !== 'undefined' && google.accounts) {
-            google.accounts.id.initialize({
-                client_id: GOOGLE_CLIENT_ID,
-                callback: handleGoogleSignIn
-            });
-            
-            // Try to restore previous session
-            const savedToken = localStorage.getItem('google_access_token');
-            const savedUser = localStorage.getItem('google_user');
-            if (savedToken && savedUser) {
-                googleAccessToken = savedToken;
-                googleUser = JSON.parse(savedUser);
-                updateLoginUI(true);
-                updateSubmitButton();
-                updateModelAvailability();
-                console.log('Restored Google session');
-            }
-        } else {
-            console.error('Google Identity Services not loaded');
-        }
-    }
-    
-    function handleGoogleSignIn(response) {
-        try {
-            // Decode the JWT token to get user info
-            const userInfo = parseJwt(response.credential);
-            googleUser = {
-                email: userInfo.email,
-                name: userInfo.name,
-                picture: userInfo.picture
-            };
-            googleAccessToken = response.credential;
-            
-            // Save to localStorage
-            localStorage.setItem('google_access_token', googleAccessToken);
-            localStorage.setItem('google_user', JSON.stringify(googleUser));
-            
-            updateLoginUI(true);
-            updateSubmitButton();
-            updateModelAvailability();
-            console.log('Google sign-in successful:', googleUser.email);
-        } catch (error) {
-            console.error('Error handling Google sign-in:', error);
-        }
-    }
-    
-    function parseJwt(token) {
-        const base64Url = token.split('.')[1];
-        const base64 = base64Url.replace(/-/g, '+').replace(/_/g, '/');
-        const jsonPayload = decodeURIComponent(window.atob(base64).split('').map(function(c) {
-            return '%' + ('00' + c.charCodeAt(0).toString(16)).slice(-2);
-        }).join(''));
-        return JSON.parse(jsonPayload);
-    }
-    
-    function updateLoginUI(isLoggedIn) {
-        if (isLoggedIn && googleUser) {
-            loginBtn.classList.add('logged-in');
-            loginBtn.innerHTML = `
-                <div class="profile-container">
-                    <img src="${googleUser.picture}" alt="Profile" class="profile-picture">
-                    <span class="logout-text">Logout</span>
-                </div>
-            `;
-            setAuthBanner('ok', `
-                <strong>Signed in as ${googleUser.email}</strong><br>
-                <small>If your account is authorized, the server can use its own provider API keys when you leave the key fields empty.</small>
-            `);
-        } else {
-            loginBtn.classList.remove('logged-in');
-            loginBtn.innerHTML = '<span id="login-text">Sign in with Google</span>';
-            setAuthBanner('warn', `
-                <strong>Not signed in</strong> — Provide your own OpenAI/Groq API key in Settings to enable requests.
-            `);
-        }
-    }
-    
-    function hasLocalKeyForModel() {
-        const sel = modelSelect.value || '';
-        const openaiKey = (openaiApiKeyInput.value || '').trim();
-        const groqKey = (groqApiKeyInput.value || '').trim();
-        if (sel.startsWith('openai:')) return !!openaiKey;
-        if (sel.startsWith('groq:')) return !!groqKey;
-        return false;
-    }
-    function updateSubmitButton() {
-        const signedIn = !!googleAccessToken;
-        const localKeyOk = hasLocalKeyForModel();
-        const canSubmit = signedIn || localKeyOk;
-        
-        // Debug logging
-        console.log('updateSubmitButton:', {
-            googleAccessToken: googleAccessToken ? 'present' : 'null',
-            googleUser: googleUser ? googleUser.email : 'null',
-            signedIn: signedIn,
-            localKeyOk: localKeyOk,
-            canSubmit: canSubmit,
-            savedToken: localStorage.getItem('google_access_token') ? 'present' : 'null'
-        });
-        
-        submitBtn.disabled = !canSubmit;
-        submitBtn.textContent = canSubmit ? 'Send Request' : 'Sign in or add an API key';
-    }
-    
-    function handleLogin() {
-        if (googleUser) {
-            // User is logged in, so logout
-            logout();
-        } else {
-            // User is not logged in, so show sign-in prompt
-            if (typeof google !== 'undefined' && google.accounts) {
-                google.accounts.id.prompt();
-                // After prompt, state may change; attempt to refresh UI shortly
-                setTimeout(() => { updateSubmitButton(); updateModelAvailability(); }, 1500);
-            } else {
-                console.error('Google Identity Services not available');
-            }
-        }
-    }
-    
-    function logout() {
-        googleUser = null;
-        googleAccessToken = null;
-        localStorage.removeItem('google_access_token');
-        localStorage.removeItem('google_user');
-        updateLoginUI(false);
-        updateSubmitButton();
-        updateModelAvailability();
-        console.log('Logged out');
-    }
-    
-    // Function to update model availability based on API keys
-    function updateModelAvailability() {
-        console.log('updateModelAvailability called');
-        const hasOpenaiKey = !!(openaiApiKeyInput.value && openaiApiKeyInput.value.trim());
-        const hasGroqKey = !!(groqApiKeyInput.value && groqApiKeyInput.value.trim());
-        const signedIn = !!googleAccessToken;
-        
-        console.log('hasOpenaiKey:', hasOpenaiKey, 'hasGroqKey:', hasGroqKey, 'signedIn:', signedIn);
-        
-        // Enable/disable individual options based on available API keys, but keep them visible
-        const allOptions = modelSelect.querySelectorAll('option');
-        let hasAvailableOptions = false;
-        let firstAvailableOption = null;
-        
-        allOptions.forEach(option => {
-            if (!option.value) {
-                // Skip empty options
-                return;
-            }
-            
-            let shouldEnable = false;
-            if (option.value.startsWith('openai:')) {
-                shouldEnable = hasOpenaiKey || signedIn;
-                // Add visual indicator for disabled options
-                option.textContent = option.textContent.replace(' (requires API key)', '');
-                if (!shouldEnable) {
-                    option.textContent += ' (requires API key)';
-                }
-            } else if (option.value.startsWith('groq:')) {
-                shouldEnable = hasGroqKey || signedIn;
-                // Add visual indicator for disabled options
-                option.textContent = option.textContent.replace(' (requires API key)', '');
-                if (!shouldEnable) {
-                    option.textContent += ' (requires API key)';
-                }
-            }
-            
-            option.disabled = !shouldEnable;
-            // Keep all options visible, just disable unavailable ones
-            option.style.display = '';
-            
-            if (shouldEnable) {
-                hasAvailableOptions = true;
-                if (!firstAvailableOption) {
-                    firstAvailableOption = option;
-                }
-            }
-        });
-        
-        // If no keys and not signed in, disable the entire selector
-        if (!hasAvailableOptions && !signedIn) {
-            modelSelect.disabled = true;
-            console.log('No API keys available, disabling model select');
-        } else {
-            modelSelect.disabled = false;
-            console.log('API keys available, enabling model select');
-            
-            // Check if current selection is still valid
-            const currentOption = modelSelect.querySelector(`option[value="${modelSelect.value}"]`);
-            if (!currentOption || currentOption.disabled) {
-                // Set default model based on available API keys
-                let defaultModel = null;
-                
-                // Priority 1: Groq llama instant if Groq key is available (and no OpenAI key)
-                if (hasGroqKey) {
-                    defaultModel = 'groq:llama-3.1-8b-instant';
-                // Priority 2: OpenAI gpt-4o-mini if OpenAI key is available
-                } else if (hasOpenaiKey) {
-                    defaultModel = 'openai:gpt-4o-mini';
-                }
-                 
-                
-                // Apply default model if available, otherwise use first available option
-                if (defaultModel && modelSelect.querySelector(`option[value="${defaultModel}"]`) && 
-                    !modelSelect.querySelector(`option[value="${defaultModel}"]`).disabled) {
-                    modelSelect.value = defaultModel;
-                    console.log('Selected default model:', defaultModel);
-                } else if (firstAvailableOption) {
-                    modelSelect.value = firstAvailableOption.value;
-                    console.log('Selected first available model:', firstAvailableOption.value);
-                }
-            }
-        }
-    }
-    
-    // Load saved API keys on page load
-    const savedOpenaiApiKey = localStorage.getItem('openai_api_key');
-    if (savedOpenaiApiKey) {
-        openaiApiKeyInput.value = savedOpenaiApiKey;
-        updateApiKeyStatus('openai_api_key_status', 'Loaded from local storage', '#28a745');
-        clearOpenaiButton.style.display = 'block';
-    }
-    
-    const savedGroqApiKey = localStorage.getItem('groq_api_key');
-    if (savedGroqApiKey) {
-        groqApiKeyInput.value = savedGroqApiKey;
-        updateApiKeyStatus('groq_api_key_status', 'Loaded from local storage', '#28a745');
-        clearGroqButton.style.display = 'block';
-    }
-    
-    // Set initial default model based on available API keys
-    function setInitialDefaultModel() {
-        const hasOpenaiKey = savedOpenaiApiKey && savedOpenaiApiKey.trim();
-        const hasGroqKey = savedGroqApiKey && savedGroqApiKey.trim();
-        
-        // Only set default if no model is currently selected
-        if (!modelSelect.value || modelSelect.value === '') {
-            if (hasGroqKey) {
-                modelSelect.value = 'groq:llama-3.1-8b-instant';
-                console.log('Set initial default model to llama-3.1-8b-instant (Groq key available - prioritized for speed)');
-            } else if (hasOpenaiKey) {
-                modelSelect.value = 'openai:gpt-4o-mini';
-                console.log('Set initial default model to gpt-4o-mini (OpenAI key available)');
-            }
-        }
-    }
-    
-    // Update model availability on initial load
-    updateModelAvailability();
-    updateSubmitButton();
-    
-    // Set initial default model
-    setInitialDefaultModel();
-    
-    // Also call it after a small delay to ensure localStorage values are set
-    setTimeout(() => { updateModelAvailability(); updateSubmitButton(); }, 100);
-    
-    // Save OpenAI API key when it changes
-    openaiApiKeyInput.addEventListener('input', function() {
-        const apiKey = this.value.trim();
-        if (apiKey && apiKey.trim()) {
-            localStorage.setItem('openai_api_key', apiKey);
-            updateApiKeyStatus('openai_api_key_status', 'Saved to local storage', '#28a745');
-            clearOpenaiButton.style.display = 'block';
-        } else if (!apiKey) {
-            updateApiKeyStatus('openai_api_key_status', '');
-            clearOpenaiButton.style.display = 'none';
-        }
-        updateModelAvailability();
-    });
-    
-    // Save Groq API key when it changes
-    groqApiKeyInput.addEventListener('input', function() {
-        const apiKey = this.value.trim();
-        if (apiKey && apiKey.trim()) {
-            localStorage.setItem('groq_api_key', apiKey);
-            updateApiKeyStatus('groq_api_key_status', 'Saved to local storage', '#28a745');
-            clearGroqButton.style.display = 'block';
-        } else if (!apiKey) {
-            updateApiKeyStatus('groq_api_key_status', '');
-            clearGroqButton.style.display = 'none';
-        }
-        updateModelAvailability();
-    });
-    
-    // Handle clear OpenAI button
-    clearOpenaiButton.addEventListener('click', function() {
-        localStorage.removeItem('openai_api_key');
-        openaiApiKeyInput.value = '';
-        updateApiKeyStatus('openai_api_key_status', 'Cleared from local storage', '#dc3545');
-        clearOpenaiButton.style.display = 'none';
-        updateModelAvailability();
-        setTimeout(() => {
-            updateApiKeyStatus('openai_api_key_status', '');
-        }, 3000);
-    });
-    
-    // Handle clear Groq button
-    clearGroqButton.addEventListener('click', function() {
-        localStorage.removeItem('groq_api_key');
-        groqApiKeyInput.value = '';
-        updateApiKeyStatus('groq_api_key_status', 'Cleared from local storage', '#dc3545');
-        clearGroqButton.style.display = 'none';
-        updateModelAvailability();
-        setTimeout(() => {
-            updateApiKeyStatus('groq_api_key_status', '');
-        }, 3000);
-    });
-    
-    // Handle OpenAI help button
-    document.getElementById('openai_help_button').addEventListener('click', function() {
-        window.open('https://platform.openai.com/api-keys', '_blank');
-    });
-    
-    // Handle Groq help button
-    document.getElementById('groq_help_button').addEventListener('click', function() {
-        window.open('https://console.groq.com/keys', '_blank');
-    });
-    
-    // Settings dialog functionality
-    function openSettings() {
-        settingsDialog.style.display = 'block';
-    }
-    
-    function closeSettings() {
-        settingsDialog.style.display = 'none';
-    }
-    
-    // Check if API keys are available, but don't force settings page
-    function checkInitialSettings() {
-        const hasOpenaiKey = localStorage.getItem('openai_api_key');
-        const hasGroqKey = localStorage.getItem('groq_api_key');
-        const signedIn = !!localStorage.getItem('google_access_token');
-        
-        // Allow user to login naturally instead of forcing settings dialog
-        // User can manually open settings if needed
-    }
-    
-    // Settings button event listeners
-    settingsBtn.addEventListener('click', openSettings);
-    closeSettingsBtn.addEventListener('click', closeSettings);
-    
-    // Login button event listener
-    loginBtn.addEventListener('click', handleLogin);
-    
-    // Initialize Google OAuth when the page loads
-    setTimeout(initializeGoogleOAuth, 1000); // Delay to ensure Google script is loaded
-    
-    // Close dialog when clicking outside
-    settingsDialog.addEventListener('click', function(e) {
-        if (e.target === settingsDialog) {
-            closeSettings();
-        }
-    });
-    
-    // Close dialog with escape key
-    document.addEventListener('keydown', function(e) {
-        if (e.key === 'Escape' && settingsDialog.style.display === 'block') {
-            closeSettings();
-        }
-    });
-    
-    // Check initial settings after everything is loaded
-    checkInitialSettings();
-
-    // Keep submit button state in sync with inputs
-    modelSelect.addEventListener('change', () => { updateModelAvailability(); updateSubmitButton(); });
-    openaiApiKeyInput.addEventListener('input', () => { updateModelAvailability(); updateSubmitButton(); });
-    groqApiKeyInput.addEventListener('input', () => { updateModelAvailability(); updateSubmitButton(); });
-
-    // When Tab is pressed inside the textarea, move focus to the Submit button
-    const promptTextarea = document.getElementById('prompt');
-    if (promptTextarea) {
-        promptTextarea.addEventListener('keydown', function(e) {
-            if (e.key === 'Tab' && !e.shiftKey) {
-                e.preventDefault();
-                // Focus the Send Request button
-                if (submitBtn) {
-                    submitBtn.focus();
-                }
-            }
-        });
-    }
-    // Ensure button state is accurate after wiring listeners
-    updateSubmitButton();
-});
-
-// Tool execution tracking
-let toolExecutions = [];
-
-function toggleToolsDetails() {
-    const content = document.getElementById('expandable-tools-content');
-    const icon = document.getElementById('tools-toggle-icon');
-    
-    if (content.style.display === 'none') {
-        content.style.display = 'block';
-        icon.textContent = '▲';
-    } else {
-        content.style.display = 'none';
-        icon.textContent = '▼';
-    }
-}
-
-function addToolExecution(call) {
-    const execution = {
-        id: call.call_id || `tool_${Date.now()}_${Math.random().toString(36).substr(2, 9)}`,
-        name: call.name,
-        args: call.args,
-        timestamp: new Date().toLocaleTimeString(),
-        result: null
-    };
-    
-    toolExecutions.push(execution);
-    updateToolsDisplay();
-    
-    return execution.id;
-}
-
-function addToolResult(callId, result) {
-    const execution = toolExecutions.find(exec => exec.id === callId);
-    if (execution) {
-        execution.result = result;
-        updateToolsDisplay();
-    }
-}
-
-function updateToolsDisplay() {
-    const section = document.getElementById('expandable-tools-section');
-    const content = document.getElementById('expandable-tools-content');
-    const badge = document.getElementById('tools-count-badge');
-    
-    // If DOM elements don't exist yet, just return (they'll be updated later)
-    if (!section || !content || !badge) {
-        return;
-    }
-    
-    if (toolExecutions.length === 0) {
-        section.style.display = 'none';
-        return;
-    }
-    
-    section.style.display = 'block';
-    badge.textContent = toolExecutions.length;
-    
-    content.innerHTML = toolExecutions.map((execution, index) => `
-        <div class="tool-execution" style="border-bottom: 1px solid #dee2e6; padding: 15px;">
-            <div onclick="toggleToolDetails(${index})" style="cursor: pointer; display: flex; align-items: center; gap: 8px; font-weight: bold; color: #495057;">
-                <span class="tool-toggle-icon">▼</span>
-                🔧 ${execution.name}
-                <span style="margin-left: auto; font-size: 0.9em; color: #6c757d;">${execution.timestamp}</span>
-                ${execution.result ? '<span style="color: #28a745;">✅</span>' : '<span style="color: #ffc107;">⏳</span>'}
-            </div>
-            <div class="tool-details" style="display: none; margin-top: 10px;">
-                ${execution.args && Object.keys(execution.args).length > 0 ? `
-                    <div style="margin-bottom: 10px;">
-                        <strong>Parameters:</strong>
-                        <pre style="background: #f8f9fa; padding: 8px; border-radius: 4px; border: 1px solid #dee2e6; margin-top: 5px; overflow-x: auto; font-size: 0.9em;">${JSON.stringify(execution.args, null, 2)}</pre>
-                    </div>
-                ` : ''}
-                ${execution.result ? `
-                    <div>
-                        <strong>Result:</strong>
-                        <pre style="background: #f8f9fa; padding: 8px; border-radius: 4px; border: 1px solid #dee2e6; margin-top: 5px; overflow-x: auto; font-size: 0.9em; max-height: 200px; overflow-y: auto;">${typeof execution.result === 'string' ? execution.result : JSON.stringify(execution.result, null, 2)}</pre>
-                    </div>
-                ` : '<div style="color: #6c757d; font-style: italic;">Executing...</div>'}
-            </div>
-        </div>
-    `).join('');
-}
-
-function toggleToolDetails(index) {
-    const toolElement = document.querySelectorAll('.tool-execution')[index];
-    const details = toolElement.querySelector('.tool-details');
-    const icon = toolElement.querySelector('.tool-toggle-icon');
-    
-    if (details.style.display === 'none') {
-        details.style.display = 'block';
-        icon.textContent = '▲';
-    } else {
-        details.style.display = 'none';
-        icon.textContent = '▼';
-    }
-}
-
-function clearToolExecutions() {
-    toolExecutions = [];
-    updateToolsDisplay();
-}
-
-// Sample queries functionality
-const sampleQueries = {
-    'Web Search & Current Events': [
-        'What are the latest developments in artificial intelligence this week?',
-        'Find current news about climate change policy updates',
-        'What is the current stock price of Tesla and recent news about the company?',
-        'Search for recent scientific discoveries in quantum computing'
-    ],
-    'Mathematical & Computational': [
-        'Calculate the compound interest on $10,000 invested at 7% annual rate for 15 years',
-        'What is the square root of 12,345 and show me the calculation steps?',
-        'Generate a multiplication table for numbers 1-12',
-        'Calculate the area and perimeter of a circle with radius 8.5 meters'
-    ],
-    'Data Analysis & Research': [
-        'Compare the population growth rates of the top 5 most populous countries',
-        'What are the key differences between Python and JavaScript programming languages?',
-        'Analyze the pros and cons of renewable energy sources',
-        'Research the history and impact of the Internet on global communication'
-    ],
-    'Complex Multi-Step': [
-        'Plan a 7-day itinerary for visiting Japan, including costs and recommendations',
-        'Explain how to start a small business, including legal requirements and funding options',
-        'Create a study plan for learning machine learning from beginner to intermediate level',
-        'Design a home workout routine for someone with limited equipment and 30 minutes per day'
-    ]
-};
-
-function toggleSampleQueries() {
-    const dropdown = document.getElementById('sample-queries-dropdown');
-    const isVisible = dropdown.style.display === 'block';
-    
-    if (isVisible) {
-        dropdown.style.display = 'none';
-    } else {
-        populateSampleQueries();
-        dropdown.style.display = 'block';
-    }
-}
-
-function populateSampleQueries() {
-    const dropdown = document.getElementById('sample-queries-dropdown');
-    dropdown.innerHTML = '';
-    
-    Object.entries(sampleQueries).forEach(([category, queries]) => {
-        const categoryDiv = document.createElement('div');
-        categoryDiv.style.cssText = 'padding: 8px 12px; border-bottom: 1px solid #eee; font-weight: bold; background: #f8f9fa;';
-        categoryDiv.textContent = category;
-        dropdown.appendChild(categoryDiv);
-        
-        queries.forEach(query => {
-            const queryDiv = document.createElement('div');
-            queryDiv.style.cssText = 'padding: 8px 16px; cursor: pointer; border-bottom: 1px solid #f0f0f0; transition: background-color 0.2s;';
-            queryDiv.textContent = query;
-            
-            queryDiv.addEventListener('mouseenter', () => {
-                queryDiv.style.backgroundColor = '#e9ecef';
-            });
-            
-            queryDiv.addEventListener('mouseleave', () => {
-                queryDiv.style.backgroundColor = 'transparent';
-            });
-            
-            queryDiv.addEventListener('click', () => {
-                document.getElementById('prompt').value = query;
-                dropdown.style.display = 'none';
-            });
-            
-            dropdown.appendChild(queryDiv);
-        });
-    });
-}
-
-// Hide dropdown when clicking outside
-document.addEventListener('click', function(e) {
-    const dropdown = document.getElementById('sample-queries-dropdown');
-    const button = document.getElementById('sample-queries-btn');
-    
-    if (dropdown && button && !dropdown.contains(e.target) && !button.contains(e.target)) {
-        dropdown.style.display = 'none';
-    }
-});
-
-// Add event listener for sample queries button
-document.getElementById('sample-queries-btn').addEventListener('click', toggleSampleQueries);
-
-document.getElementById('llm-form').addEventListener('submit', async function(e) {
-    e.preventDefault();
-    
-    const submitBtn = document.getElementById('submit-btn');
-    const responseContainer = document.getElementById('response-container');
-    
-    // Clear previous tool executions
-    clearToolExecutions();
-    
-    // Disable submit button and show loading state
-    submitBtn.disabled = true;
-    submitBtn.textContent = 'Sending...';
-    
-    // Show loading message
-    responseContainer.className = 'response-container loading';
-    responseContainer.style.display = 'block';
-    responseContainer.textContent = 'Sending request...';
-    
-    // Hide persona and research questions containers from previous requests
-    const personaContainer = document.getElementById('persona-container');
-    if (personaContainer) {
-        personaContainer.style.display = 'none';
-    }
-    
-    const researchQuestionsContainer = document.getElementById('research-questions-container');
-    if (researchQuestionsContainer) {
-        researchQuestionsContainer.style.display = 'none';
-    }
-    
-    // Get the selected model to determine which API key to use
-    const selectedModel = document.getElementById('model').value;
-    const isGroqModel = selectedModel.startsWith('groq:');
-    const isOpenaiModel = selectedModel.startsWith('openai:');
-    
-    // Get the appropriate API key
-    let apiKey;
-    if (isGroqModel) {
-        apiKey = document.getElementById('groq_api_key').value;
-    } else if (isOpenaiModel) {
-        apiKey = document.getElementById('openai_api_key').value;
-    }
-    
-    // Validate that we have either a local API key or a Google login (server env keys may apply)
-    const hasLocalKey = apiKey && apiKey.trim();
-    const isSignedIn = !!googleAccessToken;
-    
-    // Debug logging
-    console.log('Form submission validation:', {
-        apiKey: apiKey ? 'present' : 'null',
-        hasLocalKey: hasLocalKey,
-        googleAccessToken: googleAccessToken ? 'present' : 'null',
-        isSignedIn: isSignedIn,
-        googleUser: googleUser ? googleUser.email : 'null'
-    });
-    
-    if (!hasLocalKey && !isSignedIn) {
-        responseContainer.className = 'response-container response-error';
-    responseContainer.textContent = 'Error: Please sign in with Google or provide an API key in Settings to proceed.';
-        submitBtn.disabled = false;
-        submitBtn.textContent = 'Send Request';
-        return;
-    }
-
-    // Collect form data
-    const searchMode = document.querySelector('input[name="search_mode"]:checked').value;
-    const formData = {
-        // Only include apiKey if user provided one; otherwise server may use env keys for authorized accounts
-        ...(hasLocalKey ? { apiKey: apiKey } : {}),
-        model: selectedModel,
-        query: document.getElementById('prompt').value,
-        accessSecret: document.getElementById('access_secret').value,  // Changed from access_secret to accessSecret
-        searchMode: searchMode,  // Changed from search_mode to searchMode
-        ...(isSignedIn ? { google_token: googleAccessToken } : {})
-    };
-
-    // Set a reasonable default timeout (90 seconds)
-    const timeoutMs = 90000;
-
-    // Create an AbortController for timeout handling
-    const controller = new AbortController();
-    const timeoutId = setTimeout(() => {
-        controller.abort();
-    }, timeoutMs);
-    
-    try {
-    console.log('Sending request to:', '{{LAMBDA_URL}}');
-        console.log('Request data:', formData);
-        
-        // Update loading message
-        responseContainer.textContent = 'Sending request...';
-        
-        const response = await fetch('{{LAMBDA_URL}}', {
-            method: 'POST',
-            headers: {
-                'Content-Type': 'application/json',
-                'Accept': 'text/event-stream'  // Request streaming response
-            },
-            body: JSON.stringify(formData),
-            mode: 'cors',
-            credentials: 'omit',
-            signal: controller.signal // Add timeout signal
-        });
-        
-        // Clear the timeout since we got a response
-        clearTimeout(timeoutId);
-        
-        console.log('Response status:', response.status);
-        console.log('Response headers:', response.headers);
-        
-        // Check if response is streaming
-        const contentType = response.headers.get('content-type');
-        if (contentType && contentType.includes('text/event-stream')) {
-            console.log('Handling streaming response');
-            await handleStreamingResponse(response, responseContainer, controller);
-            return; // Exit early for streaming
-        }
-        
-        // Handle regular JSON response (existing logic)
-        const responseData = await response.text();
-        console.log('Response data:', responseData);
-        
-        if (response.ok) {
-            // Success response - parse JSON and display enhanced response
-            try {
-                const jsonData = JSON.parse(responseData);
-                // Use 'response' field from Lambda function, fallback to 'answer'
-                const answer = jsonData.response || jsonData.answer || 'No response found';
-                
-                responseContainer.className = 'response-container response-success';
-                responseContainer.style.fontFamily = 'inherit';
-                
-                // Create enhanced response with answer, search info, and results
-                let responseHTML = `<div class="answer-content">${answer.replace(/\n/g, '<br>')}</div>`;
-                
-                // Add search summary if available
-                if (jsonData.searches && jsonData.searches.length > 0) {
-                    const totalResults = jsonData.searchResults ? jsonData.searchResults.length : 0;
-                    const totalSearches = jsonData.searches.length;
-                    
-                    // Count iterations
-                    const iterations = [...new Set(jsonData.searches.map(s => s.iteration))];
-                    
-                    responseHTML += `<div class="search-summary">
-                        <h3>Search Summary</h3>
-                        <p><strong>Total:</strong> ${totalResults} results from ${totalSearches} searches across ${iterations.length} iterations</p>
-                    </div>`;
-                    
-                    // Group searches by iteration
-                    const searchesByIteration = {};
-                    jsonData.searches.forEach(search => {
-                        if (!searchesByIteration[search.iteration]) {
-                            searchesByIteration[search.iteration] = [];
-                        }
-                        searchesByIteration[search.iteration].push(search);
-                    });
-                    
-                    // Display searches by iteration in expandable sections
-                    responseHTML += '<div class="search-iterations">';
-                    Object.keys(searchesByIteration).sort().forEach(iteration => {
-                        const searches = searchesByIteration[iteration];
-                        const iterationResults = searches.reduce((sum, s) => sum + s.resultsCount, 0);
-                        
-                        responseHTML += `<details class="iteration-section">
-                            <summary><strong>Iteration ${iteration}</strong> - ${searches.length} searches, ${iterationResults} results</summary>
-                            <ul class="search-list">`;
-                        searches.forEach(search => {
-                            responseHTML += `<li><strong>${search.query}</strong> (${search.resultsCount} results)</li>`;
-                        });
-                        responseHTML += '</ul></details>';
-                    });
-                    responseHTML += '</div>';
-                }
-                
-                // Add search results if available
-                if (jsonData.searchResults && jsonData.searchResults.length > 0) {
-                    responseHTML += `<details class="search-results-section">
-                        <summary><strong>Search Results</strong> (${jsonData.searchResults.length} total)</summary>
-                        <div class="search-results">`;
-                    
-                    jsonData.searchResults.slice(0, 10).forEach((result, index) => {
-                        responseHTML += `<div class="result-item">
-                            <h4><a href="${result.url}" target="_blank">${result.title}</a></h4>
-                            <p class="result-description">${result.description || 'No description available'}</p>
-                            <p class="result-url"><small>${result.url}</small></p>
-                        </div>`;
-                    });
-                    
-                    if (jsonData.searchResults.length > 10) {
-                        responseHTML += `<p><em>... and ${jsonData.searchResults.length - 10} more results</em></p>`;
-                    }
-                    
-                    responseHTML += '</div></details>';
-                }
-                
-                // Add debug info for full response
-                responseHTML += `<details class="debug-info">
-                    <summary>Full Response JSON</summary>
-                    <pre>${JSON.stringify(jsonData, null, 2)}</pre>
-                </details>`;
-                
-                responseContainer.innerHTML = responseHTML;
-            } catch (parseError) {
-                // If JSON parsing fails, show the raw response
-                responseContainer.className = 'response-container response-success';
-                responseContainer.textContent = `Success (${response.status}):\n\n${responseData}`;
-            }
-        } else {
-            // Error response from server
-            responseContainer.className = 'response-container response-error';
-            responseContainer.style.fontFamily = 'monospace'; // Keep monospace for error details
-            responseContainer.textContent = `Error (${response.status}):\n\n${responseData}`;
-        }
-    } catch (error) {
-        // Clear the timeout in case of other errors
-        clearTimeout(timeoutId);
-        
-        // Network or other errors
-        console.error('Request error:', error);
-        
-        responseContainer.className = 'response-container response-error';
-        
-        if (error.name === 'AbortError') {
-            // Request was aborted due to timeout
-            responseContainer.textContent = `Request Timeout Error:\n\nThe request timed out after 90 seconds. The Lambda function may be taking longer than expected to process your request.\n\nYou can try:\n- Simplifying your query\n- Checking if the Lambda function is running properly\n- Trying again in a moment`;
-        } else {
-            // Other network or fetch errors
-            responseContainer.textContent = `Network Error:\n\n${error.message}\n\nCheck browser console for more details.`;
-        }
-    } finally {
-        // Re-enable submit button
-        submitBtn.disabled = false;
-        submitBtn.textContent = 'Send Request';
-    }
-});
-
-/**
- * Handle streaming Server-Sent Events response
- */
-async function handleStreamingResponse(response, responseContainer, controller) {
-    console.log('Starting streaming response handler');
-    
-    // Clear and prepare response container for streaming
-    responseContainer.className = 'response-container';
-    responseContainer.innerHTML = `
-        <div id="streaming-response" style="margin-bottom: 16px;">
-            <div style="padding: 15px; background: linear-gradient(135deg, #11998e 0%, #38ef7d 100%); color: white; border-radius: 8px; margin-bottom: 10px;">
-                <h3 style="margin: 0; display: flex; align-items: center; gap: 8px;">
-                    <span style="font-size: 1.2em;">�</span> Final Response
-                </h3>
-            </div>
-            <div id="final-answer" style="padding: 16px; background: #f8f9fa; border-radius: 8px; border-left: 4px solid #28a745; line-height: 1.6; color:#212529;">
-                <em>Working on it… you'll see the final answer here as soon as it's ready.</em>
-            </div>
-        </div>
-        <div id="streaming-metadata" style="margin-top: 8px; padding: 12px; background: #f8f9fa; border-radius: 8px; border: 1px solid #e9ecef;">
-            <h4 style="margin: 0 0 10px 0; color: #495057; display: flex; align-items: center; gap: 8px;">
-                <span>�</span> Search Summary
-            </h4>
-            <div id="metadata-content"></div>
-            <ul id="search-summary-list" style="margin: 10px 0 0 0; padding-left: 20px;"></ul>
-        </div>
-        <div style="margin-top: 16px; padding: 12px; background: linear-gradient(135deg, #667eea 0%, #764ba2 100%); color: white; border-radius: 8px; box-shadow: 0 4px 15px rgba(0,0,0,0.1);">
-            <h3 style="margin: 0 0 8px 0; display: flex; align-items: center; gap: 8px;">
-                <span style="font-size: 1.2em;">�</span> Real-time Search Progress
-            </h3>
-            <div style="display:flex; align-items:center; gap:10px; justify-content:space-between; flex-wrap:wrap;">
-                <div id="streaming-status" style="opacity: 0.95;">Connected! Waiting for data...</div>
-                <button id="stop-button" type="button" style="background:#dc3545; color:#fff; border:none; padding:6px 10px; border-radius:6px; cursor:pointer; font-weight:600;">Stop</button>
-            </div>
-        </div>
-        <div id="active-searches" style="margin:10px 0; padding:10px; background:#f8f9fa; border:1px solid #e9ecef; border-radius:8px; display:none;"></div>
-        <div id="streaming-steps" style="margin: 10px 0 16px 0;"></div>
-        <div id="full-results-tree"></div>
-        
-        <!-- Expandable Tools Section -->
-        <div id="expandable-tools-section" style="margin-top: 20px; display: none;">
-            <div onclick="toggleToolsDetails()" style="background: linear-gradient(135deg, #6c757d 0%, #495057 100%); color: white; padding: 12px; border-radius: 8px 8px 0 0; cursor: pointer; font-weight: bold; display: flex; align-items: center; gap: 8px;">
-                <span id="tools-toggle-icon">▼</span> Tool Executions
-                <span id="tools-count-badge" style="background: rgba(255,255,255,0.3); padding: 2px 8px; border-radius: 12px; font-size: 0.9em; margin-left: auto;">0</span>
-            </div>
-            <div id="expandable-tools-content" style="background: #f8f9fa; border: 1px solid #dee2e6; border-top: none; border-radius: 0 0 8px 8px; max-height: 400px; overflow-y: auto; display: none;">
-                <!-- Tool executions will be dynamically added here -->
-            </div>
-        </div>
-    `;
-    
-    const statusElement = document.getElementById('streaming-status');
-    const stepsElement = document.getElementById('streaming-steps');
-    const responseElement = document.getElementById('streaming-response');
-    const answerElement = document.getElementById('final-answer');
-    const metadataElement = document.getElementById('streaming-metadata');
-    const metadataContent = document.getElementById('metadata-content');
-    const searchSummaryList = document.getElementById('search-summary-list');
-    const fullResultsTree = document.getElementById('full-results-tree');
-    const stopButton = document.getElementById('stop-button');
-    const activeSearchesEl = document.getElementById('active-searches');
-    
-    // Maintain structured state for full results tree
-    const resultsState = { byIteration: {} };
-    // Map of per-search digests: key `${iteration}|${term}` => { summary, links }
-    const digestMap = new Map();
-    // Map of per-search metadata: key `${iteration}|${term}` => { subQuestion, keywords }
-    const metaMap = new Map();
-    // Track active searches and countdowns
-    const activeTimers = new Map(); // key -> { start, maxMs, intervalId, barInner, label }
-    const SEARCH_MAX_MS = 15000; // UI estimate per-search timeout (ms)
-
-    function ensureActiveHeaderVisible() {
-        if (activeTimers.size > 0) {
-            activeSearchesEl.style.display = 'block';
-            if (!activeSearchesEl.__header) {
-                const h = document.createElement('div');
-                h.style.cssText = 'font-weight:600; color:#495057; margin-bottom:8px;';
-                h.textContent = 'Active searches';
-                activeSearchesEl.appendChild(h);
-                activeSearchesEl.__header = h;
-            }
-        } else {
-            activeSearchesEl.style.display = 'none';
-        }
-    }
-
-    function startSearchTimer(iteration, term, index, total) {
-        const key = `${iteration}|${term}`;
-        if (activeTimers.has(key)) return;
-        const wrap = document.createElement('div');
-        wrap.style.cssText = 'margin:6px 0;';
-        const label = document.createElement('div');
-        label.style.cssText = 'font-size:0.9em; color:#495057; margin-bottom:4px; display:flex; justify-content:space-between; gap:8px;';
-        label.innerHTML = `<span>(${index}/${total}) "${term}"</span><span class="time">${Math.round(SEARCH_MAX_MS/1000)}s</span>`;
-        const bar = document.createElement('div');
-        bar.style.cssText = 'height:10px; background:#e9ecef; border-radius:6px; overflow:hidden;';
-        const inner = document.createElement('div');
-        inner.style.cssText = 'height:100%; width:0%; background:linear-gradient(90deg, #ffda79, #f0932b); transition:width 0.2s linear;';
-        bar.appendChild(inner);
-        wrap.appendChild(label);
-        wrap.appendChild(bar);
-        activeSearchesEl.appendChild(wrap);
-        ensureActiveHeaderVisible();
-        const start = Date.now();
-        const intervalId = setInterval(() => {
-            const elapsed = Date.now() - start;
-            const pct = Math.min(100, (elapsed/SEARCH_MAX_MS)*100);
-            inner.style.width = pct + '%';
-            const remain = Math.max(0, Math.ceil((SEARCH_MAX_MS - elapsed)/1000));
-            const timeEl = label.querySelector('.time');
-            if (timeEl) timeEl.textContent = `${remain}s`;
-            if (elapsed >= SEARCH_MAX_MS) {
-                // Mark as timed out visually but keep it until we get results or completion
-                inner.style.background = 'linear-gradient(90deg, #ff6b6b, #c44569)';
-                clearInterval(intervalId);
-            }
-        }, 200);
-        activeTimers.set(key, { start, maxMs: SEARCH_MAX_MS, intervalId, barInner: inner, label, wrap });
-    }
-
-    function stopSearchTimer(iteration, term, status = 'done') {
-        const key = `${iteration}|${term}`;
-        const t = activeTimers.get(key);
-        if (!t) return;
-        if (t.intervalId) clearInterval(t.intervalId);
-        // Update color based on status
-        if (status === 'done') {
-            t.barInner.style.width = '100%';
-            t.barInner.style.background = 'linear-gradient(90deg, #2ecc71, #27ae60)';
-        } else if (status === 'stopped') {
-            t.barInner.style.background = 'linear-gradient(90deg, #6c757d, #495057)';
-        } else if (status === 'error') {
-            t.barInner.style.background = 'linear-gradient(90deg, #ff6b6b, #c44569)';
-        }
-        // Remove after short delay to keep feedback visible
-        setTimeout(() => {
-            if (t.wrap && t.wrap.parentElement) t.wrap.parentElement.removeChild(t.wrap);
-            activeTimers.delete(key);
-            ensureActiveHeaderVisible();
-        }, 800);
-    }
-
-    function stopAllTimers(status = 'stopped') {
-        for (const key of Array.from(activeTimers.keys())) {
-            const [iter, term] = key.split('|');
-            stopSearchTimer(iter, term, status);
-        }
-    }
-
-    // Wire Stop button
-    if (stopButton) {
-        stopButton.addEventListener('click', () => {
-            try { controller && controller.abort(); } catch {}
-            stopButton.disabled = true;
-            stopButton.textContent = 'Stopping...';
-            statusElement.textContent = '⏹️ Stopping — no further requests will be made.';
-            stopAllTimers('stopped');
-        });
-    }
-    
-    function renderResultsSection(title, results, digest, meta) {
-        const details = document.createElement('details');
-        details.className = 'search-results-section';
-        details.open = false;
-        const summary = document.createElement('summary');
-        summary.innerHTML = `<strong>${title}</strong> (${results.length} total)`;
-        details.appendChild(summary);
-        // Sub-question heading and keywords badges
-        if (meta && (meta.subQuestion || (Array.isArray(meta.keywords) && meta.keywords.length))) {
-            const metaBox = document.createElement('div');
-            metaBox.style.cssText = 'margin:10px 12px; padding:10px; background:#f8f9fa; border:1px solid #e9ecef; border-radius:6px;';
-            if (meta.subQuestion) {
-                const h = document.createElement('div');
-                h.style.cssText = 'font-weight:600; color:#343a40; margin-bottom:6px;';
-                h.textContent = `Sub-question: ${meta.subQuestion}`;
-                metaBox.appendChild(h);
-            }
-            if (Array.isArray(meta.keywords) && meta.keywords.length) {
-                const kwWrap = document.createElement('div');
-                kwWrap.style.cssText = 'display:flex; flex-wrap:wrap; gap:6px;';
-                meta.keywords.forEach(k => {
-                    const badge = document.createElement('span');
-                    badge.style.cssText = 'background:#e9f5ff; color:#0b6aa2; border:1px solid #b6e0fe; padding:2px 8px; border-radius:12px; font-size:0.85em;';
-                    badge.textContent = k;
-                    kwWrap.appendChild(badge);
-                });
-                metaBox.appendChild(kwWrap);
-            }
-            details.appendChild(metaBox);
-        }
-        // If we have a per-search digest summary, render it prominently at the top of this section
-        if (digest && (digest.summary || (Array.isArray(digest.links) && digest.links.length))) {
-            const digestBox = document.createElement('div');
-            digestBox.style.cssText = 'margin:10px 12px; padding:10px; background:#fff; border-left:4px solid #007bff; border:1px solid #e9ecef; border-radius:6px;';
-            if (digest.summary) {
-                const p = document.createElement('div');
-                p.style.cssText = 'color:#212529; line-height:1.5;';
-                p.textContent = digest.summary;
-                digestBox.appendChild(p);
-            }
-            if (Array.isArray(digest.links) && digest.links.length) {
-                const ul = document.createElement('ul');
-                ul.style.cssText = 'margin-top:6px;';
-                digest.links.forEach(l => {
-                    const li = document.createElement('li');
-                    li.innerHTML = `<a href="${l.url}" target="_blank" rel="noopener noreferrer">${l.title || l.url}</a>${l.snippet ? ` — <small>${l.snippet}</small>` : ''}`;
-                    ul.appendChild(li);
-                });
-                digestBox.appendChild(ul);
-            }
-            details.appendChild(digestBox);
-        }
-        const wrap = document.createElement('div');
-        wrap.className = 'search-results';
-        results.slice(0, 20).forEach(r => {
-            const item = document.createElement('div');
-            item.className = 'result-item';
-            item.innerHTML = `
-                <h4><a href="${r.url}" target="_blank" rel="noopener noreferrer">${r.title || r.url}</a></h4>
-                <p class="result-description">${r.description || 'No description available'}</p>
-                <p class="result-url"><small>${r.url}</small></p>
-            `;
-            wrap.appendChild(item);
-        });
-        if (results.length > 20) {
-            const more = document.createElement('p');
-            more.innerHTML = `<em>... and ${results.length - 20} more results</em>`;
-            wrap.appendChild(more);
-        }
-        details.appendChild(wrap);
-        return details;
-    }
-    
-    function updateLiveSummary(searches, total) {
-        metadataElement.style.display = 'block';
-        const iters = [...new Set((searches || []).map(s => s.iteration))];
-        metadataContent.innerHTML = `
-            <div><strong>Total results so far:</strong> ${total || 0}</div>
-            <div><strong>Searches performed:</strong> ${(searches || []).length} across ${iters.length} iteration(s)</div>
-        `;
-        // Update list of searches with counts; include placeholder for per-search LLM summaries when available
-        searchSummaryList.innerHTML = '';
-        (searches || []).forEach(s => {
-            const li = document.createElement('li');
-            li.innerHTML = `<strong>Iteration ${s.iteration}</strong>: \"${s.query}\" — ${s.resultsCount} result(s)`;
-            // Sub-question heading inline
-            if (s.subQuestion) {
-                const sub = document.createElement('div');
-                sub.style.cssText = 'margin-top:2px; color:#495057; font-size:0.9em;';
-                sub.textContent = `Sub-question: ${s.subQuestion}`;
-                li.appendChild(sub);
-            }
-            if (Array.isArray(s.keywords) && s.keywords.length) {
-                const kw = document.createElement('div');
-                kw.style.cssText = 'margin-top:4px; display:flex; flex-wrap:wrap; gap:6px;';
-                s.keywords.forEach(k => {
-                    const badge = document.createElement('span');
-                    badge.style.cssText = 'background:#eef7ee; color:#226633; border:1px solid #cde7ce; padding:2px 8px; border-radius:12px; font-size:0.85em;';
-                    badge.textContent = k;
-                    kw.appendChild(badge);
-                });
-                li.appendChild(kw);
-            }
-            // Show per-search digest if available (from digestMap or inline summary)
-            const key = `${s.iteration}|${s.query}`;
-            const digest = digestMap.get(key) || (s.summary ? { summary: s.summary, links: s.links || [] } : null);
-            if (digest && digest.summary) {
-                const p = document.createElement('div');
-                p.style.cssText = 'margin-top:4px;color:#495057;';
-                p.textContent = digest.summary;
-                li.appendChild(p);
-                if (Array.isArray(digest.links) && digest.links.length) {
-                    const ul = document.createElement('ul');
-                    ul.style.marginTop = '4px';
-                    digest.links.forEach(l => {
-                        const li2 = document.createElement('li');
-                        li2.innerHTML = `<a href="${l.url}" target="_blank" rel="noopener noreferrer">${l.title || l.url}</a>${l.snippet ? ` — <small>${l.snippet}</small>` : ''}`;
-                        ul.appendChild(li2);
-                    });
-                    li.appendChild(ul);
-                }
-            }
-            searchSummaryList.appendChild(li);
-        });
-    }
-
-    function updateFullResultsTree() {
-        // Build a closed-by-default tree grouped by iteration -> query -> results
-        fullResultsTree.innerHTML = '';
-        const top = document.createElement('details');
-        top.open = false;
-        top.className = 'search-results-section';
-        const topSummary = document.createElement('summary');
-        // Count total results
-        let total = 0;
-        Object.values(resultsState.byIteration).forEach(iter => {
-            Object.values(iter).forEach(arr => total += arr.length);
-        });
-        topSummary.innerHTML = `<strong>Full search results</strong> (${total} total)`;
-        top.appendChild(topSummary);
-
-        const container = document.createElement('div');
-        container.style.marginTop = '8px';
-
-        Object.keys(resultsState.byIteration).sort((a,b)=>Number(a)-Number(b)).forEach(iter => {
-            const iterDetails = document.createElement('details');
-            iterDetails.open = false;
-            const iterSummary = document.createElement('summary');
-            // Count iteration total
-            let iterTotal = 0;
-            Object.values(resultsState.byIteration[iter]).forEach(arr => iterTotal += arr.length);
-            iterSummary.innerHTML = `<strong>Iteration ${iter}</strong> (${iterTotal} results)`;
-            iterDetails.appendChild(iterSummary);
-
-            Object.keys(resultsState.byIteration[iter]).forEach(term => {
-                const termResults = resultsState.byIteration[iter][term];
-                // Pull digest and metadata for this iteration/term if available
-                const key = `${iter}|${term}`;
-                const digest = digestMap.get(key) || null;
-                const meta = metaMap.get(key) || null;
-                const termDetails = renderResultsSection(`\"${term}\"`, termResults, digest, meta);
-                iterDetails.appendChild(termDetails);
-            });
-
-            container.appendChild(iterDetails);
-        });
-
-        top.appendChild(container);
-        fullResultsTree.appendChild(top);
-    }
-    
-    try {
-        // Handle streaming response
-        const reader = response.body.getReader();
-        const decoder = new TextDecoder();
-        let buffer = '';
-        
-        while (true) {
-            const { done, value } = await reader.read();
-            
-            if (done) {
-                console.log('Stream ended');
-                statusElement.textContent = 'Stream completed';
-                break;
-            }
-            
-            // Decode and process chunk
-            buffer += decoder.decode(value, { stream: true });
-            
-            // Process complete events (separated by double newlines)
-            const events = buffer.split('\n\n');
-            buffer = events.pop(); // Keep incomplete event in buffer
-            
-            for (const event of events) {
-                if (!event.trim()) continue;
-                
-                try {
-                    // Parse Server-Sent Events format
-                    const lines = event.trim().split('\n');
-                    let eventType = 'message';
-                    let data = '';
-                    
-                    for (const line of lines) {
-                        if (line.startsWith('event: ')) {
-                            eventType = line.substring(7);
-                        } else if (line.startsWith('data: ')) {
-                            data = line.substring(6);
-                        }
-                    }
-                    
-                    if (!data) continue;
-                    
-                    const eventData = JSON.parse(data);
-                    console.log('Received event:', eventType, eventData);
-                    
-                    // Handle different event types
-                    switch (eventType) {
-                        case 'search_digest':
-                            {
-                                const { term, iteration, summary, links, subQuestion, keywords } = eventData;
-                                const key = `${iteration}|${term}`;
-                                digestMap.set(key, { summary, links: Array.isArray(links) ? links : [] });
-                                if (subQuestion || (Array.isArray(keywords) && keywords.length)) {
-                                    metaMap.set(key, { subQuestion: subQuestion || null, keywords: Array.isArray(keywords) ? keywords : [] });
-                                }
-                                // Trigger a refresh of the Search Summary list (uses last known searches from metadata or previous event)
-                                // We can’t access a persistent list of searches here, so rely on latest rendered summary; a full refresh will come with next search_results
-                                // Optional: we could store lastSearches in closure when search_results arrives
-                                if (typeof window.__lastSearches !== 'undefined') {
-                                    updateLiveSummary(window.__lastSearches, undefined);
-                                }
-                                // Also refresh the full results tree so digest appears in the expandable section
-                                updateFullResultsTree();
-                            }
-                            break;
-                        case 'log':
-                            statusElement.textContent = eventData.message || 'Processing...';
-                            break;
-                            
-                        case 'init':
-                            statusElement.textContent = `🔍 Starting search for: "${eventData.query}"`;
-                            if (eventData.allowEnvFallback) {
-                                const note = document.createElement('div');
-                                note.style.cssText = 'margin-top:6px;color:#155724;font-size:0.9em;';
-                                note.textContent = 'Note: Using server-managed API keys (authorized user).';
-                                statusElement.parentElement.appendChild(note);
-                            }
-                            break;
-                            
-                        case 'persona':
-                            {
-                                const personaContainer = document.getElementById('persona-container');
-                                const personaText = document.getElementById('persona-text');
-                                if (personaContainer && personaText && eventData.persona) {
-                                    personaText.textContent = eventData.persona;
-                                    personaContainer.style.display = 'block';
-                                }
-                            }
-                            break;
-                            
-                        case 'research_questions':
-                            {
-                                const researchContainer = document.getElementById('research-questions-container');
-                                const researchText = document.getElementById('research-questions-text');
-                                if (researchContainer && researchText && eventData.questions) {
-                                    let questionsHtml = `<div style="margin-bottom: 8px;"><strong>Questions to research (${eventData.questions_needed || eventData.questions.length}):</strong></div>`;
-                                    questionsHtml += '<ul style="margin: 0; padding-left: 20px;">';
-                                    eventData.questions.forEach((q, i) => {
-                                        questionsHtml += `<li style="margin-bottom: 4px;">${q}</li>`;
-                                    });
-                                    questionsHtml += '</ul>';
-                                    if (eventData.reasoning) {
-                                        questionsHtml += `<div style="margin-top: 8px; font-size: 0.85rem; opacity: 0.9;"><em>${eventData.reasoning}</em></div>`;
-                                    }
-                                    researchText.innerHTML = questionsHtml;
-                                    researchContainer.style.display = 'block';
-                                }
-                            }
-                            break;
-                            
-                        case 'decision':
-                            {
-                                const needsSearch = (eventData.decision && (eventData.decision.needsSearch ?? eventData.decision.requiresSearch)) || false;
-                                const searchStrategy = needsSearch ? 'Multi-search required' : 'Direct response';
-                                stepsElement.innerHTML += `
-                                    <div style="margin: 10px 0; padding: 15px; background: linear-gradient(135deg, #4facfe 0%, #00f2fe 100%); color: white; border-radius: 8px; box-shadow: 0 2px 10px rgba(0,0,0,0.1);">
-                                        <div style="font-weight: bold; margin-bottom: 8px; display: flex; align-items: center; gap: 8px;\">
-                                            <span>🎯</span> Search Strategy: ${searchStrategy}
-                                        </div>
-                                        ${eventData.decision && eventData.decision.searchTerms ? `<div style=\"opacity: 0.9;\"><strong>Search Terms:</strong> ${eventData.decision.searchTerms.join(', ')}</div>` : ''}
-                                    </div>
-                                `;
-                            }
-                            break;
-                            
-                        case 'step':
-                            if (eventData.type === 'search_iteration') {
-                                stepsElement.innerHTML += `
-                                    <div style="margin: 10px 0; padding: 15px; background: linear-gradient(135deg, #fa709a 0%, #fee140 100%); color: white; border-radius: 8px; box-shadow: 0 2px 10px rgba(0,0,0,0.1);">
-                                        <div style="font-weight: bold; display: flex; align-items: center; gap: 8px;">
-                                            <span>🔄</span> Iteration ${eventData.iteration}: ${eventData.message}
-                                        </div>
-                                    </div>
-                                `;
-                            } else {
-                                statusElement.textContent = eventData.message;
-                            }
-                            break;
-                            
-                        case 'search':
-                            statusElement.textContent = `🔍 Searching (${eventData.searchIndex}/${eventData.totalSearches}): "${eventData.term}"`;
-                            // Start a countdown bar for this active search
-                            startSearchTimer(eventData.iteration, eventData.term, eventData.searchIndex, eventData.totalSearches);
-                            break;
-                            
-                        case 'search_results':
-                            {
-                                const { term, iteration, resultsCount, results, cumulativeResultsCount, allResults, searches, subQuestion, keywords } = eventData;
-                                // Ignore initial empty placeholder snapshot to avoid a "null" entry
-                                if (term === null || (resultsCount === 0 && iteration === 0)) {
-                                    updateLiveSummary(searches || [], cumulativeResultsCount || 0);
-                                    break;
-                                }
-
-                                stepsElement.innerHTML += `
-                                    <div style=\"margin: 5px 0; padding: 12px; background: linear-gradient(135deg, #a8edea 0%, #fed6e3 100%); border-radius: 6px; box-shadow: 0 1px 5px rgba(0,0,0,0.1);\">
-                                        <div style=\"display: flex; align-items: center; gap: 8px; font-weight: 500;\">
-                                            <span style=\"color: #28a745;\">✅</span>
-                                            <span>\"${term}\"</span>
-                                            <span style=\"background: rgba(255,255,255,0.8); padding: 2px 8px; border-radius: 12px; font-size: 0.9em; color: #333;\">
-                                                ${resultsCount} results (total ${cumulativeResultsCount || 0})
-                                            </span>
-                                        </div>
-                                    </div>
-                                `;
-                                statusElement.textContent = `📥 Received ${resultsCount} result(s) for "${term}" (iteration ${iteration}) — total ${cumulativeResultsCount || 0}`;
-
-                                // Update structured state for the full results tree
-                                if (!resultsState.byIteration[iteration]) resultsState.byIteration[iteration] = {};
-                                resultsState.byIteration[iteration][term] = Array.isArray(results) ? results : [];
-                                // Store metadata for this term
-                                const metaKey = `${iteration}|${term}`;
-                                metaMap.set(metaKey, { subQuestion: subQuestion || null, keywords: Array.isArray(keywords) ? keywords : [] });
-
-                                // Mark this search timer as done
-                                stopSearchTimer(iteration, term, 'done');
-
-                                // Update summary and full tree
-                                // Keep last searches for digest refresh convenience
-                                window.__lastSearches = searches || [];
-                                updateLiveSummary(window.__lastSearches, cumulativeResultsCount || 0);
-                                updateFullResultsTree();
-                            }
-                            break;
-                            
-                        case 'continuation':
-                            const continueGradient = eventData.shouldContinue ? 
-                                'linear-gradient(135deg, #ffecd2 0%, #fcb69f 100%)' : 
-                                'linear-gradient(135deg, #a8e6cf 0%, #dcedc1 100%)';
-                            stepsElement.innerHTML += `
-                                <div style="margin: 10px 0; padding: 15px; background: ${continueGradient}; border-radius: 8px; box-shadow: 0 2px 10px rgba(0,0,0,0.1);">
-                                    <div style="font-weight: bold; margin-bottom: 8px; display: flex; align-items: center; gap: 8px;">
-                                        <span>${eventData.shouldContinue ? '🔄' : '✋'}</span>
-                                        ${eventData.shouldContinue ? 'Continuing:' : 'Stopping:'}
-                                    </div>
-                                    <div style="opacity: 0.8;">${eventData.reasoning}</div>
-                                </div>
-                            `;
-                            break;
-                            
-                        case 'final_response':
-                            statusElement.textContent = '✅ Search completed! Displaying final response...';
-                            if (stopButton) { stopButton.disabled = true; stopButton.textContent = 'Done'; }
-                            stopAllTimers('done');
-                            answerElement.innerHTML = `<div style="white-space: pre-wrap; line-height: 1.7;">${eventData.response}</div>`;
-                            // Keep metadata visible and updated
-                            metadataContent.innerHTML = `
-                                <div style="display: grid; grid-template-columns: repeat(auto-fit, minmax(200px, 1fr)); gap: 15px;">
-                                    <div style="background: white; padding: 12px; border-radius: 6px; border-left: 4px solid #007bff;">
-                                        <div style="font-weight: bold; color: #007bff; margin-bottom: 4px;">Total Results</div>
-                                        <div style="font-size: 1.2em; color: #333;">${eventData.totalResults}</div>
-                                    </div>
-                                    <div style="background: white; padding: 12px; border-radius: 6px; border-left: 4px solid #28a745;">
-                                        <div style="font-weight: bold; color: #28a745; margin-bottom: 4px;">Search Iterations</div>
-                                        <div style="font-size: 1.2em; color: #333;">${eventData.searchIterations}</div>
-                                    </div>
-                                    <div style="background: white; padding: 12px; border-radius: 6px; border-left: 4px solid #ffc107;">
-                                        <div style="font-weight: bold; color: #ffc107; margin-bottom: 4px;">Completed</div>
-                                        <div style="font-size: 1.1em; color: #333;">${new Date(eventData.timestamp).toLocaleTimeString()}</div>
-                                    </div>
-                                </div>
-                            `;
-                            metadataElement.style.display = 'block';
-                            break;
-                            
-                        case 'final_answer':
-                            statusElement.textContent = '✅ Search completed! Displaying final answer...';
-                            if (stopButton) { stopButton.disabled = true; stopButton.textContent = 'Done'; }
-                            stopAllTimers('done');
-                            answerElement.innerHTML = `<div style="white-space: pre-wrap; line-height: 1.7;">${eventData.content}</div>`;
-                            responseContainer.className = 'response-container response-success';
-                            break;
-                            
-                        case 'complete':
-                            statusElement.textContent = `✅ Complete! Total time: ${Math.round(eventData.executionTime)}ms`;
-                            responseContainer.className = 'response-container response-success';
-                            if (stopButton) { stopButton.disabled = true; stopButton.textContent = 'Done'; }
-                            stopAllTimers('done');
-                            // Ensure the full results tree reflects the final snapshot
-                            if (Array.isArray(eventData.allResults) && eventData.allResults.length) {
-                                // If we never received structured iterations, fall back to a flat section
-                                const hasStructure = Object.keys(resultsState.byIteration).length > 0;
-                                if (!hasStructure) {
-                                    resultsState.byIteration[1] = { 'All results': eventData.allResults };
-                                }
-                                updateFullResultsTree();
-                            }
-                            break;
-                        
-                        case 'tools':
-                            {
-                                const { iteration, pending, calls } = eventData;
-                                const toolsHtml = calls.map(call => `
-                                    <div style="background: #e8f4fd; border: 1px solid #91c7ec; border-radius: 6px; padding: 8px; margin: 4px 0;">
-                                        <strong>🔧 ${call.name}</strong>
-                                        ${call.args && Object.keys(call.args).length > 0 ? 
-                                            `<div style="margin-top: 4px; font-family: monospace; font-size: 0.9em; color: #666;">
-                                                ${JSON.stringify(call.args, null, 2).slice(0, 200)}${Object.keys(call.args).length > 0 && JSON.stringify(call.args).length > 200 ? '...' : ''}
-                                            </div>` 
-                                            : ''
-                                        }
-                                    </div>
-                                `).join('');
-                                
-                                // Add each tool call to the expandable tools section
-                                calls.forEach(call => {
-                                    addToolExecution(call);
-                                });
-                                
-                                stepsElement.innerHTML += `
-                                    <div style="margin: 10px 0; padding: 12px; background: linear-gradient(135deg, #667eea 0%, #764ba2 100%); border-radius: 8px; color: white;">
-                                        <div style="font-weight: bold; margin-bottom: 8px; display: flex; align-items: center; gap: 8px;">
-                                            <span>⚙️</span> Tool Execution (Iteration ${iteration}) - ${pending} tool${pending !== 1 ? 's' : ''}
-                                        </div>
-                                        ${toolsHtml}
-                                    </div>
-                                `;
-                            }
-                            break;
-                            
-                        case 'tool_result':
-                            {
-                                const { call_id, name, args, output, iteration } = eventData;
-                                // Find the corresponding tool call in the DOM and update it with results
-                                const displayOutput = typeof output === 'string' ? output : JSON.stringify(output);
-                                const truncatedOutput = displayOutput.length > 300 ? displayOutput.substring(0, 300) + '...' : displayOutput;
-                                
-                                // Add result to the expandable tools section
-                                if (call_id) {
-                                    addToolResult(call_id, output);
-                                }
-                                
-                                stepsElement.innerHTML += `
-                                    <div style="margin: 5px 0 5px 20px; padding: 10px; background: #f0f9ff; border: 1px solid #0ea5e9; border-radius: 6px;">
-                                        <div style="font-weight: bold; color: #0369a1; margin-bottom: 6px; display: flex; align-items: center; gap: 6px;">
-                                            <span>✅</span> ${name} Result
-                                        </div>
-                                        <div style="font-family: monospace; font-size: 0.9em; background: white; padding: 8px; border-radius: 4px; border: 1px solid #e0e7ff; white-space: pre-wrap; word-break: break-word;">
-${truncatedOutput}
-                                        </div>
-                                    </div>
-                                `;
-                            }
-                            break;
-                            
-                        case 'final_answer':
-                            statusElement.textContent = '✅ Analysis completed! Displaying final answer...';
-                            if (stopButton) { stopButton.disabled = true; stopButton.textContent = 'Done'; }
-                            stopAllTimers('done');
-                            answerElement.innerHTML = `<div style="white-space: pre-wrap; line-height: 1.7;">${eventData.content}</div>`;
-                            responseContainer.className = 'response-container response-success';
-                            break;
-                            
-                        case 'error':
-                            statusElement.textContent = `❌ Error: ${eventData.error}`;
-                            responseContainer.className = 'response-container response-error';
-                            if (stopButton) { stopButton.disabled = true; stopButton.textContent = 'Error'; }
-                            stopAllTimers('error');
-                            stepsElement.innerHTML += `
-                                <div style="margin: 10px 0; padding: 15px; background: linear-gradient(135deg, #ff9a9e 0%, #fecfef 100%); border-radius: 8px; color: #721c24;">
-                                    <div style="font-weight: bold; margin-bottom: 8px; display: flex; align-items: center; gap: 8px;">
-                                        <span>❌</span> Error Occurred
-                                    </div>
-                                    <div>${eventData.error}</div>
-                                </div>
-                            `;
-                            break;
-                    }
-                    
-                } catch (parseError) {
-                    console.error('Error parsing event:', parseError, event);
-                }
-            }
-        }
-        
-    } catch (streamError) {
-        console.error('Streaming error:', streamError);
-        if (stopButton) { stopButton.disabled = true; stopButton.textContent = 'Stopped'; }
-        stopAllTimers('stopped');
-        if (streamError.name === 'AbortError') {
-            statusElement.textContent = '⏹️ Stopped by user. Partial results are shown above.';
-            // Keep existing partial results visible without switching to error theme
-            responseContainer.className = 'response-container';
-        } else {
-            statusElement.textContent = `❌ Streaming Error: ${streamError.message}`;
-            responseContainer.className = 'response-container response-error';
-        }
-    }
-}
-=======
 <!-- JavaScript Modules -->
 <!-- JavaScript Modules -->
 <script src="https://cdn.jsdelivr.net/npm/marked/marked.min.js"></script>
@@ -1760,7 +146,6 @@
 <script src="js/countdown-timer.js"></script>
 <!-- Main Application -->
 <script src="js/main.js"></script>
->>>>>>> a55df1a0
 
 
 </body>
