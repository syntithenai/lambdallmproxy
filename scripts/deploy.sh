#!/bin/bash

# AWS Lambda Deployment Script for llmproxy function
set -e  # Exit on any error

# Configuration
FUNCTION_NAME="llmproxy"
REGION="us-east-1"
SOURCE_FILE="src/index.js"
TEMP_DIR="/tmp/lambda-deploy-$$"
ZIP_FILE="lambda-function.zip"

# Colors for output
RED='\033[0;31m'
GREEN='\033[0;32m'
YELLOW='\033[1;33m'
BLUE='\033[0;34m'
NC='\033[0m' # No Color

echo -e "${BLUE}🚀 Deploying Lambda function ${FUNCTION_NAME}...${NC}"

# Check if .env file exists
if [ ! -f ".env" ]; then
    echo -e "${RED}❌ Error: .env file not found!${NC}"
    echo "Please create a .env file with your configuration."
    exit 1
fi

# Source the .env file
echo -e "${YELLOW}📝 Loading configuration from .env file...${NC}"
source .env

# Check if source file exists
if [ ! -f "$SOURCE_FILE" ]; then
    echo -e "${RED}❌ Source file $SOURCE_FILE not found!${NC}"
    exit 1
fi

# Check AWS CLI configuration
if ! aws sts get-caller-identity > /dev/null 2>&1; then
    echo -e "${RED}❌ AWS CLI not configured or credentials invalid!${NC}"
    exit 1
fi

# Create temporary directory
mkdir -p "$TEMP_DIR"
cd "$TEMP_DIR"

# Copy source file and rename to index.js (CommonJS module)
cp "$OLDPWD/$SOURCE_FILE" index.js

# Copy all module files from src/ directory
mkdir -p src
cp "$OLDPWD"/src/auth.js ./
cp "$OLDPWD"/src/providers.js ./  
cp "$OLDPWD"/src/memory-tracker.js ./
cp "$OLDPWD"/src/html-parser.js ./
cp "$OLDPWD"/src/pricing.js ./
cp "$OLDPWD"/src/lambda_search_llm_handler.js ./
cp "$OLDPWD"/src/search.js ./ 2>/dev/null || true  # Optional, may not exist yet
cp "$OLDPWD"/src/llm_tools_adapter.js ./ 2>/dev/null || true
cp "$OLDPWD"/src/tools.js ./ 2>/dev/null || true
cp "$OLDPWD"/src/pricing_scraper.js ./

# Copy modular components (new refactored structure)
mkdir -p config utils services streaming
cp -r "$OLDPWD"/src/config/* ./config/ 2>/dev/null || true
cp -r "$OLDPWD"/src/utils/* ./utils/ 2>/dev/null || true  
cp -r "$OLDPWD"/src/services/* ./services/ 2>/dev/null || true
cp -r "$OLDPWD"/src/streaming/* ./streaming/ 2>/dev/null || true

# Create package.json for the Lambda function
cat > package.json << EOF
{
  "name": "llmproxy-lambda",
  "version": "1.0.0",
  "description": "AWS Lambda handler for intelligent search + LLM response",
  "main": "index.js",
  "dependencies": {},
  "engines": {
    "node": ">=18.0.0"
  }
}
EOF

# List files before packaging
echo -e "${YELLOW}📦 Files to be packaged:${NC}"
ls -la *.js

# Create the deployment package
<<<<<<< HEAD
zip -r "$ZIP_FILE" index.js package.json *.js
=======
zip -q -r "$ZIP_FILE" index.js package.json *.js config/ utils/ services/ streaming/ 2>/dev/null || zip -q -r "$ZIP_FILE" index.js package.json
>>>>>>> a55df1a0

# Get current function configuration for backup
aws lambda get-function --function-name "$FUNCTION_NAME" --region "$REGION" > function-backup.json 2>/dev/null

# Update the Lambda function code
UPDATE_RESULT=$(aws lambda update-function-code \
    --function-name "$FUNCTION_NAME" \
    --region "$REGION" \
    --zip-file fileb://"$ZIP_FILE" \
    --output json)

if [ $? -eq 0 ]; then
    echo -e "${GREEN}✅ Function deployed successfully${NC}"
else
    echo -e "${RED}❌ Failed to update Lambda function!${NC}"
    exit 1
fi

# Set environment variables from .env file if it exists
if [ -f "$OLDPWD/.env" ]; then
    echo -e "${BLUE}📁 Loading environment variables from .env...${NC}"

    # Get critical variables
    # Use last occurrence if duplicated; trim CR
    ACCESS_SECRET=$(grep '^ACCESS_SECRET=' "$OLDPWD/.env" | tail -n1 | cut -d'=' -f2- | tr -d '\r')
    OPENAI_API_KEY=$(grep '^OPENAI_API_KEY=' "$OLDPWD/.env" | tail -n1 | cut -d'=' -f2- | tr -d '\r')
    GROQ_API_KEY=$(grep '^GROQ_API_KEY=' "$OLDPWD/.env" | tail -n1 | cut -d'=' -f2- | tr -d '\r')
    OPENAI_API_BASE_ENV=$(grep '^OPENAI_API_BASE=' "$OLDPWD/.env" | tail -n1 | cut -d'=' -f2- | tr -d '\r')
    OPENAI_MODEL_ENV=$(grep '^OPENAI_MODEL=' "$OLDPWD/.env" | tail -n1 | cut -d'=' -f2- | tr -d '\r')
    GROQ_MODEL_ENV=$(grep '^GROQ_MODEL=' "$OLDPWD/.env" | tail -n1 | cut -d'=' -f2- | tr -d '\r')
    LAMBDA_MEMORY_ENV=$(grep '^LAMBDA_MEMORY=' "$OLDPWD/.env" | tail -n1 | cut -d'=' -f2- | tr -d '\r')
    LAMBDA_TIMEOUT_ENV=$(grep '^LAMBDA_TIMEOUT=' "$OLDPWD/.env" | tail -n1 | cut -d'=' -f2- | tr -d '\r')
    ALLOWED_EMAILS_ENV=$(grep '^ALLOWED_EMAILS=' "$OLDPWD/.env" | tail -n1 | cut -d'=' -f2- | tr -d '\r')
    REASONING_EFFORT_ENV=$(grep '^REASONING_EFFORT=' "$OLDPWD/.env" | tail -n1 | cut -d'=' -f2- | tr -d '\r')
    MAX_TOOL_ITERATIONS_ENV=$(grep '^MAX_TOOL_ITERATIONS=' "$OLDPWD/.env" | tail -n1 | cut -d'=' -f2- | tr -d '\r')
    GROQ_REASONING_MODELS_ENV=$(grep '^GROQ_REASONING_MODELS=' "$OLDPWD/.env" | tail -n1 | cut -d'=' -f2- | tr -d '\r')

    # Simple system prompts - use defaults in Lambda if these fail
    SYSTEM_PROMPT_DECISION=$(grep '^SYSTEM_PROMPT_DECISION=' "$OLDPWD/.env" | tail -n1 | cut -d'=' -f2- | sed 's/^"//;s/"$//' | tr -d '\r')
    SYSTEM_PROMPT_DIRECT=$(grep '^SYSTEM_PROMPT_DIRECT=' "$OLDPWD/.env" | tail -n1 | cut -d'=' -f2- | sed 's/^"//;s/"$//' | tr -d '\r')
    SYSTEM_PROMPT_SEARCH=$(grep '^SYSTEM_PROMPT_SEARCH=' "$OLDPWD/.env" | tail -n1 | cut -d'=' -f2- | sed 's/^"//;s/"$//' | tr -d '\r')

    # Get template variables too
    DECISION_TEMPLATE=$(grep '^DECISION_TEMPLATE=' "$OLDPWD/.env" | tail -n1 | cut -d'=' -f2- | sed 's/^"//;s/"$//' | tr -d '\r')
    SEARCH_TEMPLATE=$(grep '^SEARCH_TEMPLATE=' "$OLDPWD/.env" | tail -n1 | cut -d'=' -f2- | sed 's/^"//;s/"$//' | tr -d '\r')

    # Get current environment variables (safe even if jq missing)
    CURRENT_ENV_JSON=$(aws lambda get-function-configuration \
        --function-name "$FUNCTION_NAME" \
        --region "$REGION" \
        --query 'Environment.Variables' \
        --output json 2>/dev/null)

    # If jq is available, build JSON robustly; otherwise, skip env var update gracefully
    if command -v jq >/dev/null 2>&1; then
        ENV_VARS_JSON=$(jq -n \
            --arg ACCESS_SECRET "$ACCESS_SECRET" \
            --arg OPENAI_API_KEY "$OPENAI_API_KEY" \
            --arg GROQ_API_KEY "$GROQ_API_KEY" \
            --arg OPENAI_API_BASE "$OPENAI_API_BASE_ENV" \
            --arg OPENAI_MODEL "$OPENAI_MODEL_ENV" \
            --arg GROQ_MODEL "$GROQ_MODEL_ENV" \
            --arg SYSTEM_PROMPT_DECISION "$SYSTEM_PROMPT_DECISION" \
            --arg SYSTEM_PROMPT_DIRECT "$SYSTEM_PROMPT_DIRECT" \
            --arg SYSTEM_PROMPT_SEARCH "$SYSTEM_PROMPT_SEARCH" \
            --arg DECISION_TEMPLATE "$DECISION_TEMPLATE" \
            --arg SEARCH_TEMPLATE "$SEARCH_TEMPLATE" \
            --arg ALLOWED_EMAILS "$ALLOWED_EMAILS_ENV" \
            --arg REASONING_EFFORT "$REASONING_EFFORT_ENV" \
            --arg MAX_TOOL_ITERATIONS "$MAX_TOOL_ITERATIONS_ENV" \
            --arg GROQ_REASONING_MODELS "$GROQ_REASONING_MODELS_ENV" \
            '{Variables: ({}
                + (if $ACCESS_SECRET != "" then {ACCESS_SECRET:$ACCESS_SECRET} else {} end)
                + (if $OPENAI_API_KEY != "" then {OPENAI_API_KEY:$OPENAI_API_KEY} else {} end)
                + (if $GROQ_API_KEY != "" then {GROQ_API_KEY:$GROQ_API_KEY} else {} end)
                + (if $OPENAI_API_BASE != "" then {OPENAI_API_BASE:$OPENAI_API_BASE} else {} end)
                + (if $OPENAI_MODEL != "" then {OPENAI_MODEL:$OPENAI_MODEL} else {} end)
                + (if $GROQ_MODEL != "" then {GROQ_MODEL:$GROQ_MODEL} else {} end)
                + (if $SYSTEM_PROMPT_DECISION != "" then {SYSTEM_PROMPT_DECISION:$SYSTEM_PROMPT_DECISION} else {} end)
                + (if $SYSTEM_PROMPT_DIRECT != "" then {SYSTEM_PROMPT_DIRECT:$SYSTEM_PROMPT_DIRECT} else {} end)
                + (if $SYSTEM_PROMPT_SEARCH != "" then {SYSTEM_PROMPT_SEARCH:$SYSTEM_PROMPT_SEARCH} else {} end)
                + (if $DECISION_TEMPLATE != "" then {DECISION_TEMPLATE:$DECISION_TEMPLATE} else {} end)
                + (if $SEARCH_TEMPLATE != "" then {SEARCH_TEMPLATE:$SEARCH_TEMPLATE} else {} end)
                + {ALLOWED_EMAILS:$ALLOWED_EMAILS}
                + (if $REASONING_EFFORT != "" then {REASONING_EFFORT:$REASONING_EFFORT} else {} end)
                + (if $MAX_TOOL_ITERATIONS != "" then {MAX_TOOL_ITERATIONS:$MAX_TOOL_ITERATIONS} else {} end)
                + (if $GROQ_REASONING_MODELS != "" then {GROQ_REASONING_MODELS:$GROQ_REASONING_MODELS} else {} end)
            )}' )

        aws lambda update-function-configuration \
            --function-name "$FUNCTION_NAME" \
            --region "$REGION" \
            --environment "$ENV_VARS_JSON" > /dev/null 2>&1

        if [ $? -eq 0 ]; then
            echo -e "${GREEN}✅ Environment variables configured from .env (including ALLOWED_EMAILS)${NC}"
        else
            echo -e "${YELLOW}⚠️  Warning: Could not update environment variables${NC}"
        fi
    else
        echo -e "${YELLOW}⚠️  'jq' not found. Skipping environment variables sync. Install 'jq' to enable this step.${NC}"
    fi

    # Update memory and timeout if provided
    if [ -n "$LAMBDA_MEMORY_ENV" ] || [ -n "$LAMBDA_TIMEOUT_ENV" ]; then
        echo -e "${YELLOW}🔧 Updating function memory/timeout from .env...${NC}"
        UPDATE_ARGS=(--function-name "$FUNCTION_NAME" --region "$REGION")
        if [ -n "$LAMBDA_MEMORY_ENV" ]; then UPDATE_ARGS+=(--memory-size "$LAMBDA_MEMORY_ENV"); fi
        if [ -n "$LAMBDA_TIMEOUT_ENV" ]; then UPDATE_ARGS+=(--timeout "$LAMBDA_TIMEOUT_ENV"); fi
        aws lambda update-function-configuration "${UPDATE_ARGS[@]}" >/dev/null 2>&1 || echo -e "${YELLOW}⚠️  Warning: Could not update memory/timeout${NC}"
    fi
else
    # Fallback to original logic for OPENAI_API_URL
    CURRENT_ENV_JSON=$(aws lambda get-function-configuration \
        --function-name "$FUNCTION_NAME" \
        --region "$REGION" \
        --query 'Environment.Variables' \
        --output json 2>/dev/null)

    if ! echo "$CURRENT_ENV_JSON" | jq -e '.OPENAI_API_HOSTNAME' > /dev/null 2>&1; then
        # Get current ACCESS_SECRET and add OPENAI_API_HOSTNAME
        ACCESS_SECRET=$(echo "$CURRENT_ENV_JSON" | jq -r '.ACCESS_SECRET // empty')
        if [ -n "$ACCESS_SECRET" ]; then
            ENV_VARS="Variables={ACCESS_SECRET=$ACCESS_SECRET,OPENAI_API_HOSTNAME=api.openai.com}"
        else
            ENV_VARS="Variables={OPENAI_API_HOSTNAME=api.openai.com}"
        fi
        
        aws lambda update-function-configuration \
            --function-name "$FUNCTION_NAME" \
            --region "$REGION" \
            --environment "$ENV_VARS" > /dev/null 2>&1
            
        if [ $? -eq 0 ]; then
            echo -e "${GREEN}✅ Environment configured${NC}"
        fi
    fi
fi

# Verify and configure CORS settings for Lambda Function URL
echo -e "${YELLOW}🌐 Checking Lambda Function URL CORS configuration...${NC}"
CORS_CONFIG=$(aws lambda get-function-url-config \
    --function-name "$FUNCTION_NAME" \
    --region "$REGION" \
    --output json 2>/dev/null)

if [ $? -eq 0 ]; then
    # Function URL exists, check CORS configuration
    CURRENT_ALLOW_ORIGINS=$(echo "$CORS_CONFIG" | jq -r '.Cors.AllowOrigins[]' 2>/dev/null | tr '\n' ',' | sed 's/,$//')
    CURRENT_ALLOW_METHODS=$(echo "$CORS_CONFIG" | jq -r '.Cors.AllowMethods[]' 2>/dev/null | tr '\n' ',' | sed 's/,$//')
    CURRENT_ALLOW_HEADERS=$(echo "$CORS_CONFIG" | jq -r '.Cors.AllowHeaders[]?' 2>/dev/null | tr '\n' ',' | sed 's/,$//')
    CURRENT_INVOKE_MODE=$(echo "$CORS_CONFIG" | jq -r '.InvokeMode' 2>/dev/null)
    
    # Check if CORS needs updating
    NEEDS_CORS_UPDATE=false
    
    if [[ "$CURRENT_ALLOW_ORIGINS" != "*" ]]; then
        echo -e "${YELLOW}⚠️  AllowOrigins is '$CURRENT_ALLOW_ORIGINS', should be '*'${NC}"
        NEEDS_CORS_UPDATE=true
    fi
    
    if [[ "$CURRENT_ALLOW_METHODS" != "*" ]]; then
        echo -e "${YELLOW}⚠️  AllowMethods is '$CURRENT_ALLOW_METHODS', should be '*'${NC}"
        NEEDS_CORS_UPDATE=true
    fi
    
    if [[ "$CURRENT_INVOKE_MODE" != "RESPONSE_STREAM" ]]; then
        echo -e "${YELLOW}⚠️  InvokeMode is '$CURRENT_INVOKE_MODE', should be 'RESPONSE_STREAM'${NC}"
        NEEDS_CORS_UPDATE=true
    fi
    
    # Check required headers
    if ! echo "$CURRENT_ALLOW_HEADERS" | grep -q "content-type" || \
       ! echo "$CURRENT_ALLOW_HEADERS" | grep -q "authorization" || \
       ! echo "$CURRENT_ALLOW_HEADERS" | grep -q "origin"; then
        echo -e "${YELLOW}⚠️  AllowHeaders missing required headers${NC}"
        NEEDS_CORS_UPDATE=true
    fi
    
    if [ "$NEEDS_CORS_UPDATE" = true ]; then
        echo -e "${YELLOW}🔧 Updating CORS configuration...${NC}"
        
        aws lambda update-function-url-config \
            --function-name "$FUNCTION_NAME" \
            --region "$REGION" \
            --cors AllowCredentials=true,AllowHeaders=content-type,authorization,origin,accept,AllowMethods=*,AllowOrigins=*,MaxAge=86400 \
            --invoke-mode RESPONSE_STREAM > /dev/null
            
        if [ $? -eq 0 ]; then
            echo -e "${GREEN}✅ CORS configuration updated successfully${NC}"
        else
            echo -e "${YELLOW}⚠️  Could not update CORS configuration${NC}"
        fi
    else
        echo -e "${GREEN}✅ CORS configuration verified${NC}"
    fi
else
    echo -e "${RED}❌ Could not retrieve Function URL configuration${NC}"
    echo -e "${YELLOW}💡 You may need to create a Function URL first${NC}"
fi

# Cleanup
rm -rf "$TEMP_DIR"

# Clean up any temporary env-vars.json files that might have been created
if [ -f "env-vars.json" ]; then
    echo -e "${YELLOW}🧹 Cleaning up temporary env-vars.json file...${NC}"
    rm -f env-vars.json
fi

echo -e "${GREEN}🎉 Deployment completed successfully!${NC}"<|MERGE_RESOLUTION|>--- conflicted
+++ resolved
@@ -88,11 +88,7 @@
 ls -la *.js
 
 # Create the deployment package
-<<<<<<< HEAD
-zip -r "$ZIP_FILE" index.js package.json *.js
-=======
 zip -q -r "$ZIP_FILE" index.js package.json *.js config/ utils/ services/ streaming/ 2>/dev/null || zip -q -r "$ZIP_FILE" index.js package.json
->>>>>>> a55df1a0
 
 # Get current function configuration for backup
 aws lambda get-function --function-name "$FUNCTION_NAME" --region "$REGION" > function-backup.json 2>/dev/null
