<<<<<<< HEAD
➕ Staging docs/ changes...
💬 Committing: docs: update built site (2025-09-26 06:04:42 UTC)

🔥 DEPLOYMENT REMINDER 🔥
Code has been committed but NOT deployed yet!

To deploy your changes:
  make dev          # Quick Lambda deploy (recommended)
  make full-deploy  # Deploy everything (Lambda + docs)

Test after deploy: https://lambdallmproxy.pages.dev

[agent b6b639c] docs: update built site (2025-09-26 06:04:42 UTC)
 1 file changed, 24 insertions(+), 1 deletion(-)
⏫ Pushing to origin agent...
To https://github.com/syntithenai/lambdallmproxy.git
   c8a8647..b6b639c  agent -> agent
✅ Docs deployed successfully.
=======
[0;34m🚀 Deploying Lambda function llmproxy...[0m
[1;33m📝 Loading configuration from .env file...[0m
[0;32m✅ Function deployed successfully[0m
[0;34m📁 Loading environment variables from .env...[0m
>>>>>>> a55df1a0
<|MERGE_RESOLUTION|>--- conflicted
+++ resolved
@@ -1,25 +1,4 @@
-<<<<<<< HEAD
-➕ Staging docs/ changes...
-💬 Committing: docs: update built site (2025-09-26 06:04:42 UTC)
-
-🔥 DEPLOYMENT REMINDER 🔥
-Code has been committed but NOT deployed yet!
-
-To deploy your changes:
-  make dev          # Quick Lambda deploy (recommended)
-  make full-deploy  # Deploy everything (Lambda + docs)
-
-Test after deploy: https://lambdallmproxy.pages.dev
-
-[agent b6b639c] docs: update built site (2025-09-26 06:04:42 UTC)
- 1 file changed, 24 insertions(+), 1 deletion(-)
-⏫ Pushing to origin agent...
-To https://github.com/syntithenai/lambdallmproxy.git
-   c8a8647..b6b639c  agent -> agent
-✅ Docs deployed successfully.
-=======
 [0;34m🚀 Deploying Lambda function llmproxy...[0m
 [1;33m📝 Loading configuration from .env file...[0m
 [0;32m✅ Function deployed successfully[0m
-[0;34m📁 Loading environment variables from .env...[0m
->>>>>>> a55df1a0
+[0;34m📁 Loading environment variables from .env...[0m